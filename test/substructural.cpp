#include "gtest/gtest.h"

#include "thorin/world.h"
#include "thorin/frontend/parser.h"

using namespace thorin;

// TODO remove this macro
#define print_value_type(x) do{ std::cout << "<" << x->gid() << "> " << (x->name() == "" ? #x : x->name()) << " = " << x << ": " << x->type() << endl; }while(0)

TEST(Qualifiers, Lattice) {
    World w;
    auto U = QualifierTag::Unlimited;
    auto R = QualifierTag::Relevant;
    auto A = QualifierTag::Affine;
    auto L = QualifierTag::Linear;

    EXPECT_LT(U, A);
    EXPECT_LT(U, R);
    EXPECT_LT(U, L);
    EXPECT_LT(A, L);
    EXPECT_LT(R, L);

    EXPECT_EQ(lub(U, U), U);
    EXPECT_EQ(lub(A, U), A);
    EXPECT_EQ(lub(R, U), R);
    EXPECT_EQ(lub(L, U), L);
    EXPECT_EQ(lub(A, A), A);
    EXPECT_EQ(lub(A, R), L);
    EXPECT_EQ(lub(L, A), L);
    EXPECT_EQ(lub(L, R), L);

    EXPECT_EQ(w.qualifier(U)->qualifier_tag(), U);
    EXPECT_EQ(w.qualifier(R)->qualifier_tag(), R);
    EXPECT_EQ(w.qualifier(A)->qualifier_tag(), A);
    EXPECT_EQ(w.qualifier(L)->qualifier_tag(), L);
}

TEST(Qualifiers, Variants) {
    World w;
    auto u = w.unlimited();
    auto r = w.relevant();
    auto a = w.affine();
    auto l = w.linear();
    auto lub = [&](Defs defs) { return w.variant(w.qualifier_type(), defs); };

    EXPECT_EQ(u, u->qualifier(w));
    EXPECT_EQ(u, r->qualifier(w));
    EXPECT_EQ(u, a->qualifier(w));
    EXPECT_EQ(u, l->qualifier(w));

    EXPECT_EQ(u, lub({u}));
    EXPECT_EQ(r, lub({r}));
    EXPECT_EQ(a, lub({a}));
    EXPECT_EQ(l, lub({l}));
    EXPECT_EQ(u, lub({u, u, u}));
    EXPECT_EQ(r, lub({u, r}));
    EXPECT_EQ(a, lub({a, u}));
    EXPECT_EQ(l, lub({a, l}));
    EXPECT_EQ(l, lub({a, r}));
    EXPECT_EQ(l, lub({u, l, r, r}));

    auto v = w.var(w.qualifier_type(), 0);
    EXPECT_EQ(u, v->qualifier(w));
    EXPECT_EQ(v, lub({v}));
    EXPECT_EQ(v, lub({u, v, u}));
    EXPECT_EQ(l, lub({v, l}));
    EXPECT_EQ(l, lub({r, v, a}));
}

TEST(Qualifiers, Kinds) {
    World w;
    auto u = w.unlimited();
    auto r = w.relevant();
    auto a = w.affine();
    auto l = w.linear();
    auto v = w.var(w.qualifier_type(), 0);
    EXPECT_TRUE(w.qualifier_type()->has_values());
    EXPECT_TRUE(w.qualifier_type()->is_kind());
    EXPECT_EQ(u->type(), w.qualifier_type());
    EXPECT_TRUE(u->is_type());
    EXPECT_TRUE(u->is_value());
    EXPECT_FALSE(u->has_values());
    EXPECT_TRUE(r->is_value());
    EXPECT_TRUE(a->is_value());
    EXPECT_TRUE(l->is_value());
    auto lub = [&](Defs defs) { return w.variant(w.qualifier_type(), defs); };

    auto anat = w.axiom(w.star(a), {"nat"});
    auto rnat = w.axiom(w.star(r), {"nat"});
<<<<<<< HEAD
    auto vtype = w.assume(w.star(v), {0}, {"nat"});
    EXPECT_EQ(w.sigma({anat, w.star()})->qualifier(w), a);
    EXPECT_EQ(w.sigma({anat, rnat})->qualifier(w), l);
    EXPECT_EQ(w.sigma({vtype, rnat})->qualifier(w), lub({v, r}));
    EXPECT_EQ(w.sigma({anat, w.star(l)})->qualifier(w), a);
=======
    auto vtype = w.lit(w.star(v), {0}, {"nat"});
    EXPECT_EQ(w.sigma({anat, w.star()})->qualifier(), a);
    EXPECT_EQ(w.sigma({anat, rnat})->qualifier(), l);
    EXPECT_EQ(w.sigma({vtype, rnat})->qualifier(), lub({v, r}));
    EXPECT_EQ(w.sigma({anat, w.star(l)})->qualifier(), a);
>>>>>>> f1f8c63a

    EXPECT_EQ(a, w.variant({w.star(u), w.star(a)})->qualifier(w));
    EXPECT_EQ(l, w.variant({w.star(r), w.star(l)})->qualifier(w));
}

#if 0
TEST(Substructural, Misc) {
    World w;
    //auto R = QualifierTag::Relevant;
    auto A = QualifierTag::Affine;
    auto L = QualifierTag::Linear;
    auto a = w.affine();
    //auto l = w.linear();
    //auto r = w.relevant();
    //auto Star = w.star();
    auto Unit = w.unit();
    auto Nat = w.type_sw64();
    //auto n42 = w.axiom(Nat, {"42"});
    auto ANat = w.type_asw64();
    //auto LNat = w.type_nat(l);
    auto RNat = w.type_rsw64();
    auto an0 = w.val_asw64(0);
    ASSERT_NE(an0, w.val_asw64(0));
    auto l_a0 = w.lambda(Unit, w.val_asw64(0), {"l_a0"});
    auto l_a0_app = w.app(l_a0);
    ASSERT_NE(l_a0_app, w.app(l_a0));
    auto anx = w.var(ANat, 0, {"x"});
    auto anid = w.lambda(ANat, anx, {"anid"});
    w.app(anid, an0);
    // We need to check substructural types later, so building a second app is possible:
    ASSERT_FALSE(is_error(w.app(anid, an0)));

    auto tuple_type = w.sigma({ANat, RNat});
    ASSERT_EQ(tuple_type->qualifier(), w.qualifier(L));
    auto an1 = w.axiom(ANat, {"1"});
    auto rn0 = w.axiom(RNat, {"0"});
    auto tuple = w.tuple({an1, rn0});
    ASSERT_EQ(tuple->type(), tuple_type);
    auto tuple_app0 = w.extract(tuple, 0_s);
    ASSERT_EQ(w.extract(tuple, 0_s), tuple_app0);

    auto a_id_type = w.pi(Nat, Nat, a);
    auto nx = w.var(Nat, 0, {"x"});
    auto a_id = w.lambda(Nat, nx, a, {"a_id"});
    ASSERT_EQ(a_id_type, a_id->type());
    auto n0 = w.axiom(Nat, {"0"});
    //auto a_id_app = w.app(a_id, n0);
    ASSERT_FALSE(is_error(w.app(a_id, n0)));

    // λᴬT:*.λx:ᴬT.x
    auto aT1 = w.var(w.star(A), 0, {"T"});
    auto aT2 = w.var(w.star(A), 1, {"T"});
    auto x = w.var(aT2, 0, {"x"});
    auto poly_aid = w.lambda(aT2->type(), w.lambda(aT1, x));
    std::cout << poly_aid << " : " << poly_aid->type() << endl;

    // λx:ᴬNat.x
    auto anid2 = w.app(poly_aid, ANat);
    std::cout << anid2 << " : " << anid2->type() << endl;
}
#endif

TEST(Substructural, UnlimitedRefs) {
    World w;
    Env env;
    auto Star = w.star();
    auto Nat = w.axiom(Star, {"Nat"});
    env["Nat"] = Nat;
    auto n42 = w.lit(Nat, 42);
    env["n42"] = n42;

    auto Ref = w.axiom(w.pi(Star, Star), {"Ref"});
    env["Ref"] = Ref;
    auto NewRef = w.axiom(parse(w, "ΠT: *. ΠT. Ref(T)", env), {"NewRef"});
    env["NewRef"] = NewRef;
    auto ReadRef = w.axiom(parse(w, "ΠT: *. ΠRef(T). T", env), {"ReadRef"});
    env["ReadRef"] = ReadRef;
    auto WriteRef = w.axiom(parse(w, "ΠT: *. Π[Ref(T), T]. []", env), {"WriteRef"});
    env["WriteRef"] = WriteRef;
    auto FreeRef = w.axiom(parse(w, "ΠT: *. ΠRef(T). []", env), {"FreeRef"});
    env["FreeRef"] = FreeRef;
    auto ref42 = parse(w, "(NewRef(Nat))(n42)", env);
    EXPECT_EQ(ref42->type(), parse(w, "Ref(Nat)", env));
    auto read42 = w.app(w.app(ReadRef, Nat), ref42);
    EXPECT_EQ(read42->type(), Nat);
    // TODO tests for write/free
}

TEST(Substructural, AffineRefs) {
    World w;
    Env env;
    auto a = w.affine();
    auto Star = w.star();

    auto Ref = w.axiom(w.pi(Star, w.star(a)), {"ARef"});
    env["ARef"] = Ref;

    auto NewRef = w.axiom(parse(w, "ΠT: *. ΠT. ARef(T)", env), {"NewARef"});
    env["NewARef"] = NewRef;
    auto ReadRef = w.axiom(parse(w, "ΠT: *. ΠARef(T). [T, ARef(T)]", env), {"ReadARef"});
    env["ReadARef"] = ReadRef;
    auto WriteRef = w.axiom(parse(w, "ΠT: *. Π[ARef(T), T]. ARef(T)", env), {"WriteARef"});
    env["WriteARef"] = WriteRef;
    auto FreeRef = w.axiom(parse(w, "ΠT: *. ΠARef(T). []", env), {"FreeARef"});
    env["FreeARef"] = FreeRef;

    // TODO example use with reductions, etc
}

TEST(Substructural, AffineCapabilityRefs) {
    World w;
    Env env;
    auto a = w.affine();
    auto Star = w.star();
    auto Nat = w.axiom(Star, {"Nat"});
    auto n42 = w.lit(Nat, 42);

    auto Ref = w.axiom(w.pi(w.sigma({Star, Star}), w.star(a)), {"CRef"});
    env["CRef"] = Ref;
    auto Cap = w.axiom(w.pi(Star, w.star(a)), {"ACap"});
    env["ACap"] = Cap;

    auto NewRef = w.axiom(parse(w, "ΠT: *. ΠT. [C:*, CRef(T, C), ACap(C)]", env), {"NewCRef"});
    env["NewCRef"] = NewRef;
    auto ReadRef = w.axiom(parse(w, "ΠT: *. Π[C:*, CRef(T, C), ACap(C)]. [T, ACap(C)]", env), {"ReadCRef"});
    env["ReadCRef"] = ReadRef;
    auto AliasReadRef = w.axiom(parse(w, "ΠT: *. Π[C:*, CRef(T, C)]. T", env), {"AliasReadCRef"});
    env["AliasReadCRef"] = AliasReadRef;
    auto WriteRef = w.axiom(parse(w, "ΠT: *. Π[C: *, CRef(T, C), ACap(C), T]. ACap(C)", env), {"WriteCRef"});
    env["WriteCRef"] = WriteRef;
    auto FreeRef = w.axiom(parse(w, "ΠT: *. Π[C: *, CRef(T, C), ACap(C)]. []", env), {"FreeCRef"});
    env["FreeCRef"] = FreeRef;

    auto ref42 = w.app(w.app(NewRef, Nat), n42, {"&42"});
    auto phantom = w.extract(ref42, 0_s);
    print_value_type(ref42);
    auto ref = w.extract(ref42, 1, {"ref"});
    print_value_type(ref);
    auto cap = w.extract(ref42, 2, {"cap"});
    print_value_type(cap);
    auto read42 = w.app(w.app(ReadRef, Nat), {phantom, ref, cap});
    print_value_type(read42);
    // TODO asserts to typecheck correct and incorrect usage
}

TEST(Substructural, AffineFractionalCapabilityRefs) {
    World w;
    Env env;
    auto a = w.affine();
    auto Star = w.star();
    auto Nat = w.axiom(Star, {"Nat"});
    auto n42 = w.lit(Nat, 42);
    auto n0 = w.lit(Nat, 0);

    auto Ref = w.axiom(w.pi(w.sigma({Star, Star}), Star), {"FRef"});
    env["FRef"] = Ref;
    auto Write = w.sigma_type(0, {"Wr"});
    env["Wr"] = Write;
    // TODO Replace Star by a more precise kind allowing only Wr/Rd
    auto Read = w.axiom(w.pi(Star, Star), {"Rd"});
    env["Rd"] = Read;
    auto Cap = w.axiom(w.pi(w.sigma({Star, Star}), w.star(a)), {"FCap"});
    env["FCap"] = Cap;

    auto NewRef = w.axiom(parse(w, "ΠT: *. ΠT. [C:*, FRef(T, C), FCap(C, Wr)]", env), {"NewFRef"});
    env["NewFRef"] = NewRef;
    auto ReadRef = w.axiom(parse(w, "ΠT: *. Π[C:*, F:*, FRef(T, C), FCap(C, F)]. [T, FCap(C, F)]", env), {"ReadFRef"});
    env["ReadFRef"] = ReadRef;
    print_value_type(ReadRef);
    auto WriteRef = w.axiom(parse(w, "ΠT: *. Π[C: *, FRef(T, C), FCap(C, Wr), T]. FCap(C, Wr)", env), {"WriteFRef"});
    env["WriteFRef"] = WriteRef;
    print_value_type(WriteRef);
    auto FreeRef = w.axiom(parse(w, "ΠT: *. Π[C: *, FRef(T, C), FCap(C, Wr)]. []", env), {"FreeFRef"});
    env["FreeFRef"] = FreeRef;
    print_value_type(FreeRef);
    auto SplitFCap = w.axiom(parse(w, "Π[C:*, F:*, FCap(C, F)]. [FCap(C, Rd(F)), FCap(C, Rd(F))]", env), {"SplitFCap"});
    env["SplitFCap"] = SplitFCap;
    auto JoinFCap = w.axiom(parse(w, "Π[C:*, F:*, FCap(C, Rd(F)), FCap(C, Rd(F))]. FCap(C, F)", env), {"JoinFCap"});
    env["JoinFCap"] = JoinFCap;

    auto ref42 = w.app(w.app(NewRef, Nat), n42, {"&42"});
    auto phantom = w.extract(ref42, 0_s);
    print_value_type(ref42);
    auto ref = w.extract(ref42, 1, {"ref"});
    print_value_type(ref);
    auto cap = w.extract(ref42, 2);
    print_value_type(cap);
    auto read42 = w.app(w.app(ReadRef, Nat), {phantom, Write, ref, cap});
    print_value_type(read42);
    auto read_cap = w.extract(read42, 1);
    auto write0 = w.app(w.app(WriteRef, Nat), {phantom, ref, read_cap, n0});
    print_value_type(write0);
    auto split = w.app(SplitFCap, {phantom, Write, write0});
    print_value_type(split);
    auto read0 = w.app(w.app(ReadRef, Nat), {phantom, w.app(Read, Write), ref, w.extract(split, 0_s)});
    print_value_type(read0);
    auto join = w.app(JoinFCap, {phantom, Write, w.extract(split, 1), w.extract(read0, 1)});
    print_value_type(join);
    auto free = w.app(w.app(FreeRef, Nat), {phantom, ref, join});
    print_value_type(free);
    // TODO asserts to typecheck correct and incorrect usage
}<|MERGE_RESOLUTION|>--- conflicted
+++ resolved
@@ -88,19 +88,11 @@
 
     auto anat = w.axiom(w.star(a), {"nat"});
     auto rnat = w.axiom(w.star(r), {"nat"});
-<<<<<<< HEAD
-    auto vtype = w.assume(w.star(v), {0}, {"nat"});
+    auto vtype = w.lit(w.star(v), {0}, {"nat"});
     EXPECT_EQ(w.sigma({anat, w.star()})->qualifier(w), a);
     EXPECT_EQ(w.sigma({anat, rnat})->qualifier(w), l);
     EXPECT_EQ(w.sigma({vtype, rnat})->qualifier(w), lub({v, r}));
     EXPECT_EQ(w.sigma({anat, w.star(l)})->qualifier(w), a);
-=======
-    auto vtype = w.lit(w.star(v), {0}, {"nat"});
-    EXPECT_EQ(w.sigma({anat, w.star()})->qualifier(), a);
-    EXPECT_EQ(w.sigma({anat, rnat})->qualifier(), l);
-    EXPECT_EQ(w.sigma({vtype, rnat})->qualifier(), lub({v, r}));
-    EXPECT_EQ(w.sigma({anat, w.star(l)})->qualifier(), a);
->>>>>>> f1f8c63a
 
     EXPECT_EQ(a, w.variant({w.star(u), w.star(a)})->qualifier(w));
     EXPECT_EQ(l, w.variant({w.star(r), w.star(l)})->qualifier(w));
