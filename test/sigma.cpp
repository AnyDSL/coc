--- conflicted
+++ resolved
@@ -9,13 +9,8 @@
     World w;
     auto sig = w.sigma({w.star(), w.var(w.star(), 0)})->as<Sigma>();
     EXPECT_TRUE(sig->is_dependent());
-<<<<<<< HEAD
-    EXPECT_TRUE(sig->assignable(w, w.tuple({w.type_nat(), w.val_nat(42)})));
-    EXPECT_FALSE(sig->assignable(w, w.tuple({w.type_nat(), w.val_bool_bot()})));
-=======
-    EXPECT_TRUE(sig->assignable(w.tuple({w.type_nat(), w.lit_nat(42)})));
-    EXPECT_FALSE(sig->assignable(w.tuple({w.type_nat(), w.lit_false()})));
->>>>>>> f1f8c63a
+    EXPECT_TRUE(sig->assignable(w, w.tuple({w.type_nat(), w.lit_nat(42)})));
+    EXPECT_FALSE(sig->assignable(w, w.tuple({w.type_nat(), w.lit_false()})));
 }
 
 TEST(Sigma, ExtractAndSingleton) {
