--- conflicted
+++ resolved
@@ -5,8 +5,6 @@
 
 namespace thorin {
 
-<<<<<<< HEAD
-=======
 namespace Qualifier {
     bool operator==(URAL lhs, URAL rhs) {
         return static_cast<int>(lhs) == static_cast<int>(rhs);
@@ -49,11 +47,6 @@
     }
 }
 
-std::ostream& Use::stream(std::ostream& os) const {
-    return os << def_;
-}
-
->>>>>>> 53f09701
 //------------------------------------------------------------------------------
 
 Def::Sort Def::sort() const {
@@ -139,18 +132,8 @@
     : Quantifier(world, Node_Pi, body->type(), concat(domains, body), q, name)
 {}
 
-<<<<<<< HEAD
-const Def* Quantifier::max_type(World& world, Defs ops) {
-=======
-App::App(World& world, const Def* type, const Def* callee, Defs args, const std::string& name)
-    : Def(world, Node_App, type, concat(callee, args), type->qualifier(), name)
-{
-    cache_ = nullptr;
-}
-
 const Def* Quantifier::max_type(World& world, Defs ops, Qualifier::URAL q) {
     auto qualifier = Qualifier::Unrestricted;
->>>>>>> 53f09701
     for (auto op : ops) {
         if (!op->type())
             return nullptr;
@@ -202,18 +185,11 @@
     return result;
 }
 
-uint64_t Any::vhash() const { return thorin::hash_combine(Def::vhash(), index()); }
 uint64_t Extract::vhash() const { return thorin::hash_combine(Def::vhash(), index()); }
 uint64_t Var::vhash() const { return thorin::hash_combine(Def::vhash(), index()); }
-<<<<<<< HEAD
-bool Any::equal(const Def* other) const {
-    return Def::equal(other) && this->index() == other->as<Any>()->index();
-}
 bool Extract::equal(const Def* other) const {
     return Def::equal(other) && this->index() == other->as<Extract>()->index();
 }
-=======
->>>>>>> 53f09701
 bool Var::equal(const Def* other) const {
     return Def::equal(other) && this->index() == other->as<Var>()->index();
 }
@@ -225,7 +201,7 @@
  */
 
 const Def* All         ::rebuild(World& to, const Def*  , Defs ops) const { return to.all(ops, name()); }
-const Def* Any         ::rebuild(World& to, const Def* t, Defs ops) const { return to.any(t, index(), ops[0], name()); }
+const Def* Any         ::rebuild(World& to, const Def* t, Defs ops) const { return to.any(t, ops[0], name()); }
 const Def* App         ::rebuild(World& to, const Def*  , Defs ops) const { return to.app(ops[0], ops.skip_front(), name()); }
 const Def* Extract     ::rebuild(World& to, const Def*  , Defs ops) const { return to.extract(ops[0], index(), name()); }
 const Def* Assume      ::rebuild(World&   , const Def*  , Defs    ) const { THORIN_UNREACHABLE; }
@@ -282,7 +258,7 @@
 
 const Def* Any::vsubstitute(Def2Def& map, int index, Defs args) const {
     auto new_type = type()->substitute(map, index, args);
-    return world().any(new_type, this->index(), def()->substitute(map, index, args), name());
+    return world().any(new_type, def()->substitute(map, index, args), name());
 }
 
 const Def* App::vsubstitute(Def2Def& map, int index, Defs args) const {
@@ -292,14 +268,12 @@
 
 const Def* Assume::vsubstitute(Def2Def&, int, Defs) const { return this; }
 
-<<<<<<< HEAD
+const Def* Error::vsubstitute(Def2Def&, int, Defs) const { return this; }
+
 const Def* Extract::vsubstitute(Def2Def& map, int index, Defs args) const {
     auto op = this->destructee()->substitute(map, index, args);
     return world().extract(op, this->index(), name());
 }
-=======
-const Def* Error::vsubstitute(Def2Def&, int, Defs) const { return this; }
->>>>>>> 53f09701
 
 const Def* Intersection::vsubstitute(Def2Def& map, int index, Defs args) const {
     return world().intersection(thorin::substitute(map, index, ops(), args), name());
@@ -366,11 +340,7 @@
 }
 
 std::ostream& Any::stream(std::ostream& os) const {
-<<<<<<< HEAD
-    os << "∨:";
-=======
-    os << qualifier() << "∧:";
->>>>>>> 53f09701
+    os << qualifier() << "∨:";
     type()->name_stream(os);
     def()->name_stream(os << "(");
     return os << ")";
@@ -383,13 +353,8 @@
         begin = "[";
         end = "]";
     }
-<<<<<<< HEAD
-    return stream_list(streamf(os, "%", destructee()), args(),
-                      [&](const Def* def) { def->name_stream(os); }, begin, end);
-=======
-    return stream_list(streamf(os << qualifier(), "%", callee()), args(),
+    return stream_list(streamf(os << qualifier(), "%", destructee()), args(),
                        [&](const Def* def) { def->name_stream(os); }, begin, end);
->>>>>>> 53f09701
 }
 
 std::ostream& Assume::stream(std::ostream& os) const { return os << qualifier() << name(); }
