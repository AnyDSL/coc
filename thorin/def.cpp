#include <sstream>
#include <stack>

#include "thorin/def.h"
#include "thorin/reduce.h"
#include "thorin/world.h"

namespace thorin {

//------------------------------------------------------------------------------

/*
 * helpers
 */


DefArray qualifiers(World& world, Defs defs) {
    DefArray result(defs.size());
    for (size_t i = 0, e = result.size(); i != e; ++i)
        result[i] = defs[i]->qualifier(world);
    return result;
}

void gid_sort(DefArray* defs) {
    std::sort(defs->begin(), defs->end(), GIDLt<const Def*>());
}

DefArray gid_sorted(Defs defs) {
    DefArray result(defs);
    gid_sort(&result);
    return result;
}

void unique_gid_sort(DefArray* defs) {
    gid_sort(defs);
    auto first_non_unique = std::unique(defs->begin(), defs->end());
    defs->shrink(std::distance(defs->begin(), first_non_unique));
}

DefArray unique_gid_sorted(Defs defs) {
    DefArray result(defs);
    unique_gid_sort(&result);
    return result;
}

bool check_same_sorted_ops(Def::Sort sort, Defs ops) {
#ifndef NDEBUG
    auto all = std::all_of(ops.begin(), ops.end(), [&](auto op) { return sort == op->sort(); });
    assertf(all, "operands must be of the same sort");
#endif
    return true;
}

//------------------------------------------------------------------------------

/*
 * misc
 */

size_t Def::gid_counter_ = 1;

Def::Sort Def::sort() const {
    if (auto t = type()) {
        if (auto tt = t->type()) {
            if (auto ttt = tt->type()) {
                assert(!ttt->type());
                return Sort::Term;
            }
            return Sort::Type;
        }
        return Sort::Kind;
    }
    assert(isa<Universe>());
    return Sort::Universe;
}

bool Def::maybe_affine(World& world) const {
    if (type() == world.qualifier_type())
        return false;
    const Def* q = qualifier(world);
    assert(q != nullptr);
    if (auto qu = q->isa<Qualifier>()) {
        return qu->qualifier_tag() >= QualifierTag::Affine;
    }
    return true;
}

<<<<<<< HEAD
void Def::resize(size_t num_ops) {
    num_ops_ = num_ops;
    if (num_ops_ > ops_capacity_) {
        if (on_heap())
            delete[] ops_;
        else
            on_heap_ = true;
        ops_capacity_ *= size_t(2);
        ops_ = new const Def*[ops_capacity_]();
    }
}

Def* Def::set(World& world, size_t i, const Def* def) {
=======
Def* Def::set(size_t i, const Def* def) {
>>>>>>> a3be88b1
    assert(!is_closed() && is_nominal());
    assert(!op(i) && "already set");
    assert(def && "setting null pointer");

    ops_[i] = def;

    if (i == num_ops() - 1) {
        closed_ = true;
        finalize(world);
    }
    return this;
}

void Def::finalize(World& world) {
    assert(is_closed());

    has_error_ |= this->tag() == Tag::Error;

    for (size_t i = 0, e = num_ops(); i != e; ++i) {
        assert(op(i) != nullptr);
        const auto& p = op(i)->uses_.emplace(this, i);
        assert_unused(p.second);
        free_vars_ |= op(i)->free_vars() >> shift(i);
        has_error_ |= op(i)->has_error();
    }

    if (type() != nullptr) {
        free_vars_ |= type()->free_vars_;
        has_error_ |= type()->has_error();
    }

#ifndef NDEBUG
    if (free_vars().none())
        typecheck(world);
#endif
}

void Def::unset(size_t i) {
    assert(ops_[i] && "must be set");
    unregister_use(i);
    ops_[i] = nullptr;
}

void Def::unregister_uses() const {
    for (size_t i = 0, e = num_ops(); i != e; ++i)
        unregister_use(i);
}

void Def::unregister_use(size_t i) const {
    auto def = ops_[i];
    assert(def->uses_.contains(Use(this, i)));
    def->uses_.erase(Use(this, i));
    assert(!def->uses_.contains(Use(this, i)));
}

std::string Def::unique_name() const { return name() + '_' + std::to_string(gid()); }

//------------------------------------------------------------------------------

/*
 * constructors/destructor
 */

ArityKind::ArityKind(World& world, const Def* qualifier)
    : Def(Tag::ArityKind, world.universe(), {qualifier}, ops_ptr<ArityKind>(), {"𝔸"})
{}

Intersection::Intersection(const Def* type, const SortedDefSet& ops, Debug dbg)
    : Def(Tag::Intersection, type, range(ops), ops_ptr<Intersection>(), dbg)
{
    assert(check_same_sorted_ops(sort(), this->ops()));
}

Lambda::Lambda(const Pi* type, const Def* body, Debug dbg)
    : Def(Tag::Lambda, type, {body}, ops_ptr<Lambda>(), dbg)
{}

MultiArityKind::MultiArityKind(World& world, const Def* qualifier)
    : Def(Tag::MultiArityKind, world.universe(), {qualifier}, ops_ptr<MultiArityKind>(), {"𝕄"})
{}

Pack::Pack(const Def* type, const Def* body, Debug dbg)
    : TupleBase(Tag::Pack, type, {body}, dbg)
{}

Pi::Pi(const Def* type, const Def* domain, const Def* body, Debug dbg)
    : Def(Tag::Pi, type, {domain, body}, ops_ptr<Pi>(), dbg)
{}

Qualifier::Qualifier(World& world, QualifierTag q)
    : Def(Tag::Qualifier, world.qualifier_type(), 0, ops_ptr<Qualifier>(), {qualifier2str(q)})
    , qualifier_tag_(q)
{}

QualifierType::QualifierType(World& world)
    : Def(Tag::QualifierType, world.universe(), 0, ops_ptr<QualifierType>(), {"ℚ"})
{}

Sigma::Sigma(World& world, size_t num_ops, Debug dbg)
    : Sigma(world.universe(), num_ops, dbg)
{}

Star::Star(World& world, const Def* qualifier)
    : Def(Tag::Star, world.universe(), {qualifier}, ops_ptr<Star>(), {"*"})
{}

Variadic::Variadic(const Def* type, const Def* arity, const Def* body, Debug dbg)
    : SigmaBase(Tag::Variadic, type, {arity, body}, dbg)
{}

Variant::Variant(const Def* type, const SortedDefSet& ops, Debug dbg)
    : Def(Tag::Variant, type, range(ops), ops_ptr<Variant>(), dbg)
{
    // TODO does same sorted ops really hold? ex: matches that return different sorted stuff? allowed?
    assert(check_same_sorted_ops(sort(), this->ops()));
}

//------------------------------------------------------------------------------

/*
 * has_values
 */

bool Arity::has_values() const {
    return true;
}

bool Axiom::has_values() const {
    return sort() == Sort::Type && !type()->has_values();
}

bool Intersection::has_values() const {
    return std::all_of(ops().begin(), ops().end(), [](auto op){ return op->has_values(); });
}

bool Pi::has_values() const {
    return true;
}

bool QualifierType::has_values() const {
    return true;
}

bool Sigma::has_values() const {
    return true;
}

bool Singleton::has_values() const {
    return op(0)->is_value();
}

bool Variadic::has_values() const {
    return true;
}

bool Variant::has_values() const {
    return std::any_of(ops().begin(), ops().end(), [](auto op){ return op->has_values(); });
}

//------------------------------------------------------------------------------

/*
 * qualifier/kind_qualifier
 */

const Def* Def::qualifier(World& world) const {
    switch (sort()) {
        case Sort::Term:     return type()->type()->kind_qualifier(world);
        case Sort::Type:     return type()->kind_qualifier(world);
        case Sort::Kind:     return kind_qualifier(world);
        case Sort::Universe: return world.unlimited();
    }
    THORIN_UNREACHABLE;
}

const Def* Def::kind_qualifier(World& world) const {
    assert(is_kind() || is_universe());
    return world.unlimited();
}

const Def* ArityKind::kind_qualifier(World&) const {
    return op(0);
}

const Def* MultiArityKind::kind_qualifier(World&) const {
    return op(0);
}

const Def* Intersection::kind_qualifier(World& world) const {
    assert(is_kind());
    auto qualifiers = DefArray(num_ops(), [&](auto i) { return this->op(i)->qualifier(world); });
    return world.intersection(world.qualifier_type(), qualifiers);
}

const Def* QualifierType::kind_qualifier(World& world) const {
    return world.unlimited();
}

const Def* Sigma::kind_qualifier(World& world) const {
    assert(is_kind());
    auto unlimited = world.unlimited();
    if (num_ops() == 0)
        return unlimited;
    auto qualifiers = DefArray(num_ops(), [&](auto i) {
       // XXX qualifiers should/must not be dependent within a sigma, as we couldn't express the qualifier of the sigma itself then
       return this->op(i)->has_values() ? this->op(i)->qualifier(world)->shift_free_vars(world, -i) : unlimited; });
    return world.variant(world.qualifier_type(), qualifiers);
}

const Def* Singleton::kind_qualifier(World& world) const {
    assert(is_kind() && op(0)->type() != this);
    return op(0)->qualifier(world);
}

const Def* Star::kind_qualifier(World&) const {
    return op(0);
}

const Def* Variadic::kind_qualifier(World& world) const {
    assert(is_kind());
    return body()->has_values() ? body()->qualifier(world)->shift_free_vars(world, 1) : world.unlimited();
}

const Def* Variant::kind_qualifier(World& world) const {
    assert(is_kind());
    auto qualifiers = DefArray(num_ops(), [&](auto i) { return this->op(i)->qualifier(world); });
    return world.variant(world.qualifier_type(), qualifiers);
}

//------------------------------------------------------------------------------

/*
 * arity
 */

const Def* Def::arity(World& world) const {
    if (is_value())
        return type()->arity(world);
    return nullptr;
}

const Def* Arity::arity(World& world) const { return world.arity(1); }

const Def* ArityKind::arity(World& world) const { return world.arity(1); }

// const Def* All::arity(World& world) const { return TODO; }

// const Def* Any::arity(World& world) const { return TODO; }

const Def* App::arity(World& world) const {
    if (is_value())
        return type()->arity(world);
    return world.arity(1); // TODO assumption: all callees of non-folded apps that yield a type are (originally) axioms
}

const Def* Axiom::arity(World& world) const {
    if (is_value())
        return type()->arity(world);
    return world.arity(1); // TODO assumption: every axiom that is not a value has arity 1
}

const Def* Error::arity(World& world) const {
    if (is_value())
        return type()->arity(world);
    return world.arity(1);
}

// const Def* Intersection::arity(World& world) const { return TODO; }

const Def* MultiArityKind::arity(World& world) const { return world.arity(1); }

const Def* Pi::arity(World& world) const { return world.arity(1); }

const Def* Qualifier::arity(World& world) const { return world.arity(1); }

const Def* QualifierType::arity(World& world) const { return world.arity(1); }

const Def* Sigma::arity(World& world) const { return world.arity(num_ops()); }

const Def* Singleton::arity(World& world) const {
    return op(0)->arity(world);
}

const Def* Star::arity(World& world) const { return world.arity(1); }

const Def* Universe::arity(World&) const { THORIN_UNREACHABLE; }

const Def* Var::arity(World& world) const {
    if (is_value())
        return type()->arity(world);
    return nullptr; // unknown arity
}

const Def* Variant::arity(World& world) const {
    DefArray arities(num_ops(), [&](auto i) { return op(i)->arity(world); });
    return world.variant(arities);
}


//------------------------------------------------------------------------------

/*
 * shift
 */

size_t Def::shift(size_t) const { return 0; }
size_t Lambda::shift(size_t i) const { assert_unused(i == 0); return 1; }
size_t Pack::shift(size_t i) const { assert_unused(i == 0); return 1; }
size_t Pi::shift(size_t i) const { return i; }
size_t Sigma::shift(size_t i) const { return i; }
size_t Variadic::shift(size_t i) const { return i; }

//------------------------------------------------------------------------------

/*
 * hash
 */

uint64_t Def::vhash() const {
    if (is_nominal() || (is_value() /*TODO*/ /*&& maybe_affine()*/))
        return murmur3(gid());

    uint64_t seed = thorin::hash_combine(thorin::hash_begin(fields()), type()->gid());
    for (auto op : ops())
        seed = thorin::hash_combine(seed, op->gid());
    return seed;
}

uint64_t Arity::vhash() const {
    return thorin::hash_combine(Def::vhash(), value());
}

uint64_t Axiom::vhash() const {
    auto seed = Def::vhash();
    if (is_nominal())
        return seed;

    return thorin::hash_combine(seed, box_.get_u64());
}

uint64_t Index::vhash() const {
    return thorin::hash_combine(Def::vhash(), value());
}

uint64_t Var::vhash() const { return thorin::hash_combine(Def::vhash(), index()); }

//------------------------------------------------------------------------------

/*
 * equal
 */

bool Def::equal(const Def* other) const {
    if (is_nominal() || (sort() == Sort::Term /*TODO*/ /*&& maybe_affine()*/))
        return this == other;

    bool result = this->fields() == other->fields() && this->type() == other->type();
    if (result) {
        for (size_t i = 0, e = num_ops(); result && i != e; ++i)
            result &= this->op(i) == other->op(i);
    }

    return result;
}

bool Arity::equal(const Def* other) const {
    return Def::equal(other) && this->value() == other->as<Arity>()->value();
}

bool Axiom::equal(const Def* other) const {
    if (is_nominal() || (sort() == Sort::Term /*TODO*/ /*&& maybe_affine()*/))
        return this == other;

    return this->fields() == other->fields() && this->type() == other->type()
        && this->box_.get_u64() == other->as<Axiom>()->box().get_u64();
}

bool Index::equal(const Def* other) const {
    return Def::equal(other) && this->value() == other->as<Index>()->value();
}

bool Var::equal(const Def* other) const {
    return Def::equal(other) && this->index() == other->as<Var>()->index();
}

//------------------------------------------------------------------------------

/*
 * rebuild
 */

const Def* Any           ::rebuild(World& to, const Def* t, Defs ops) const { return to.any(t, ops[0], debug()); }
const Def* App           ::rebuild(World& to, const Def*  , Defs ops) const { return to.app(ops[0], ops[1], debug()); }
const Def* Arity         ::rebuild(World& to, const Def* t, Defs    ) const { return to.arity(value(), t->op(0), debug()); }
const Def* ArityKind     ::rebuild(World& to, const Def*  , Defs ops) const { return to.arity_kind(ops[0]); }
const Def* Axiom         ::rebuild(World& to, const Def* t, Defs    ) const {
    assert(!is_nominal());
    return to.assume(t, box(), debug());
}
const Def* Error         ::rebuild(World& to, const Def* t, Defs    ) const { return to.error(t); }
const Def* Extract       ::rebuild(World& to, const Def*  , Defs ops) const { return to.extract(ops[0], ops[1], debug()); }
const Def* Index         ::rebuild(World& to, const Def* t, Defs    ) const { return to.index(t->as<Arity>(), value(), debug()); }
const Def* Insert        ::rebuild(World& to, const Def*  , Defs ops) const { return to.insert(ops[0], ops[1], ops[2], debug()); }
const Def* Intersection  ::rebuild(World& to, const Def* t, Defs ops) const { return to.intersection(t, ops, debug()); }
const Def* Lambda        ::rebuild(World& to, const Def* t, Defs ops) const {
    assert(!is_nominal());
    return to.lambda(t->as<Pi>()->domain(), ops.front(), debug());
}
const Def* Match         ::rebuild(World& to, const Def*  , Defs ops) const { return to.match(ops[0], ops.skip_front(), debug()); }
const Def* MultiArityKind::rebuild(World& to, const Def*  , Defs ops) const { return to.multi_arity_kind(ops[0]); }
const Def* Pack          ::rebuild(World& to, const Def*  , Defs ops) const { return to.pack(arity(to), ops[0], debug()); }
const Def* Pi            ::rebuild(World& to, const Def*  , Defs ops) const { return to.pi(ops[0], ops[1], debug()); }
const Def* Pick          ::rebuild(World& to, const Def* t, Defs ops) const {
    assert(ops.size() == 1);
    return to.pick(ops.front(), t, debug());
}
const Def* Qualifier     ::rebuild(World& to, const Def*  , Defs    ) const { return to.qualifier(qualifier_tag_); }
const Def* QualifierType ::rebuild(World& to, const Def*  , Defs    ) const { return to.qualifier_type(); }
const Def* Sigma         ::rebuild(World& to, const Def* t, Defs ops) const {
    assert(!is_nominal());
    return to.sigma(t->qualifier(to), ops, debug());
}
const Def* Singleton     ::rebuild(World& to, const Def*  , Defs ops) const { return to.singleton(ops[0]); }
const Def* Star          ::rebuild(World& to, const Def*  , Defs ops) const { return to.star(ops[0]); }
const Def* Tuple         ::rebuild(World& to, const Def*  , Defs ops) const { return to.tuple(ops, debug()); }
const Def* Universe      ::rebuild(World& to, const Def*  , Defs    ) const { return to.universe(); }
const Def* Var           ::rebuild(World& to, const Def* t, Defs    ) const { return to.var(t, index(), debug()); }
const Def* Variant       ::rebuild(World& to, const Def* t, Defs ops) const { return to.variant(t, ops, debug()); }
const Def* Variadic      ::rebuild(World& to, const Def*  , Defs ops) const { return to.variadic(ops[0], ops[1], debug()); }

//------------------------------------------------------------------------------

/*
 * stub
 */

Axiom* Axiom::stub(World&, const Def*, Debug) const {
    assert(is_nominal());
    return const_cast<Axiom*>(this);
}
Sigma* Sigma::stub(World& to, const Def* type, Debug dbg) const {
    return to.sigma(type, num_ops(), dbg);
}
Variant* Variant::stub(World& to, const Def* type, Debug dbg) const {
    return to.variant(type, num_ops(), dbg);
}

//------------------------------------------------------------------------------

/*
 * reduce/apply
 */

const Def* Def::reduce(World& world, Defs args/*, size_t index*/) const {
    return thorin::reduce(world, this, args, 0);
}

const Def* Pi::apply(World& world, const Def* arg) const {
    assert(domain()->assignable(world, arg));
    return body()->reduce(world, arg);
}

const Def* Lambda::apply(World& world, const Def* arg) const {
    assert(domain()->assignable(world, arg));
    return world.app(this, arg);
}

<<<<<<< HEAD
const Def* Def::shift_free_vars(World& world, size_t shift) const {
    return thorin::shift_free_vars(world, this, shift);
=======
const Def* Def::shift_free_vars(size_t shift) const {
    return thorin::shift_free_vars(this, shift);
>>>>>>> a3be88b1
}

//------------------------------------------------------------------------------

/*
 * assignable/subtype_of
 * TODO: introduce subtyping by qualifiers? i.e. x:*u -> x:*a
 */

bool ArityKind::vsubtype_of(World& world, const Def* def) const {
    return qualifier(world) == def->qualifier(world) && (def->isa<MultiArityKind>() || def->isa<Star>());
}

bool MultiArityKind::vsubtype_of(World& world, const Def* def) const {
    return qualifier(world) == def->qualifier(world) && def->isa<Star>();
}

bool Pi::vsubtype_of(World& world, const Def* def) const {
    if (auto other_pi = def->isa<Pi>(); qualifier(world) == def->qualifier(world)) {
        if (other_pi->domain() == domain() && body()->subtype_of(world, other_pi->body()))
            return true;
    }
    return false;
}

// bool Sigma::vsubtype_of(World& world, const Def* def) const {
//     auto q = qualifier(world);
//     auto other_q = def->qualifier(world);
//     return nullptr; // TODO
// }

// bool Variadic::vsubtype_of(World& world, const Def* def) const {
// }

bool MultiArityKind::assignable(World& world, const Def* def) const {
    return def->type()->subtype_of(world, this);
}

bool Pi::assignable(World& world, const Def* def) const {
    return def->type()->subtype_of(world, this);
}

bool Sigma::assignable(World& world, const Def* def) const {
    if (def->type() == this)
        return true;
    if (is_nominal() && num_ops() == 1 && def->type() == op(0))
        return true;
    auto q = qualifier(world);
    auto other_q = def->qualifier(world);
    if (q != other_q)
        return false;
    Defs defs = def->ops(); // only correct when def is a tuple
    if (auto pack = def->isa<Pack>()) {
        if (auto arity = pack->arity(world)->isa<Arity>()) {
            if (num_ops() != arity->value())
                return false;
            defs = DefArray(num_ops(), [&](auto i) { return world.extract(def, i); });
        } else
            return false;
    } else if (!def->isa<Tuple>())
        return false;
    for (size_t i = 0, e = num_ops(); i != e; ++i) {
        auto reduced_type = op(i)->reduce(world, defs.get_front(i));
        // TODO allow conversion from nominal -> structural, instead of simple comparison
        if (reduced_type->has_error() || !reduced_type->assignable(world, defs[i]))
            return false;
    }
    return true;
}

bool Star::assignable(World& world, const Def* def) const {
    return def->type()->subtype_of(world, this);
    auto type = def->type();
    return this == type || ((type->isa<MultiArityKind>() || type->isa<ArityKind>()) && op(0) == type->op(0));
}

bool Variadic::assignable(World& world, const Def* def) const {
    if (def->type() == this)
        return true;
    if (auto pack = def->isa<Pack>()) {
        if (arity(world) != pack->arity(world))
            return false;
        return body()->assignable(world, pack->body());
    }
    // only need this because we don't normalize every variadic of constant arity to a sigma
    if (def->isa<Tuple>()) {
        if (auto a_lit = arity(world)->isa<Arity>()) {
            auto size = a_lit->value();
            if (size != def->num_ops())
                return false;
            for (size_t i = 0; i != size; ++i) {
                // body should actually not depend on index, but implemented for completeness
                auto reduced_type = body()->reduce(world, world.index(size, i));
                if (reduced_type->has_error() || !reduced_type->assignable(world, def->op(i)))
                    return false;
            }
            return true;
        }
    }
    return false;
}

//------------------------------------------------------------------------------

/*
 * check
 */

typedef std::vector<const Def*> Environment;

void check(World& world, const Def* def, Environment& types, EnvDefSet& checked) {
    // we assume any type/operand Def without free variables to be checked already
    if (def->free_vars().any())
        def->typecheck_vars(world, types, checked);
}

void dependent_check(World& world, Defs defs, Environment& types, EnvDefSet& checked, Defs bodies) {
    auto old_size = types.size();
    for (auto def : defs) {
        check(world, def, types, checked);
        types.push_back(def);
    }
    for (auto def : bodies) {
        check(world, def, types, checked);
    }
    types.erase(types.begin() + old_size, types.end());
}

bool is_nominal_typechecked(const Def* def, Environment& types, EnvDefSet& checked) {
    if (def->is_nominal()) {
        return checked.emplace(DefArray(types), def).second;
    }
    return false;
}

void Def::typecheck_vars(World& world, Environment& types, EnvDefSet& checked) const {
    if (is_nominal_typechecked(this, types, checked))
        return;
    if (type()) {
        check(world, type(), types, checked);
    } else
        assert(is_universe());
    for (auto op : ops())
        check(world, op, types, checked);
}

void Lambda::typecheck_vars(World& world, Environment& types, EnvDefSet& checked) const {
    if (is_nominal_typechecked(this, types, checked))
        return;
    // do Pi type check inline to reuse built up environment
    check(world, type()->type(), types, checked);
    dependent_check(world, {domain()}, types, checked, {type()->body(), body()});
}

void Pack::typecheck_vars(World& world, Environment& types, EnvDefSet& checked) const {
    check(world, type(), types, checked);
    dependent_check(world, {arity(world)}, types, checked, {body()});
}

void Pi::typecheck_vars(World& world, Environment& types, EnvDefSet& checked) const {
    check(world, type(), types, checked);
    dependent_check(world, {domain()}, types, checked, {body()});
}

void Sigma::typecheck_vars(World& world, Environment& types, EnvDefSet& checked) const {
    if (is_nominal_typechecked(this, types, checked))
        return;
    check(world, type(), types, checked);
    dependent_check(world, ops(), types, checked, Defs());
}

void Var::typecheck_vars(World& world, Environment& types, EnvDefSet&) const {
    auto reverse_index = types.size() - 1 - index();
    auto shifted_type = type()->shift_free_vars(world, -index() - 1);
    auto env_type = types[reverse_index];
    assertf(env_type == shifted_type,
            "The shifted type {} of variable {} does not match the type {} declared by the binder.", shifted_type,
            index(), types[reverse_index]);
}

void Variadic::typecheck_vars(World& world, Environment& types, EnvDefSet& checked) const {
    if (is_nominal_typechecked(this, types, checked))
        return;
    check(world, type(), types, checked);
    dependent_check(world, {arity(world)}, types, checked, {body()});
}

//------------------------------------------------------------------------------

/*
 * stream
 */

std::ostream& Any::stream(std::ostream& os) const {
    os << "∨:";
    type()->name_stream(os);
    def()->name_stream(os << "(");
    return os << ")";
}

std::ostream& App::stream(std::ostream& os) const {
    auto domain = callee()->type()->as<Pi>()->domain();
    if (domain->is_kind()) {
        qualifier_stream(os);
    }
    callee()->name_stream(os);
    if (!arg()->isa<Tuple>() && !arg()->isa<Pack>())
        os << "(";
    arg()->name_stream(os);
    if (!arg()->isa<Tuple>() && !arg()->isa<Pack>())
        os << ")";
    return os;
}

std::ostream& Arity::stream(std::ostream& os) const {
    return os << name();
}

std::ostream& ArityKind::stream(std::ostream& os) const {
    return os << name() << op(0);
}

std::ostream& Axiom::stream(std::ostream& os) const {
    return qualifier_stream(os) << (is_nominal() ? name() : std::to_string(box().get_u64()));
}

std::ostream& Error::stream(std::ostream& os) const { return os << "<error>"; }

std::ostream& Extract::stream(std::ostream& os) const {
    return scrutinee()->name_stream(os) << "#" << index();
}

std::ostream& Index::stream(std::ostream& os) const {
    return os << name();
}

std::ostream& Insert::stream(std::ostream& os) const {
    return scrutinee()->name_stream(os) << "." << index() << "=" << value();
}

std::ostream& Intersection::stream(std::ostream& os) const {
    return stream_list(qualifier_stream(os), ops(), [&](const Def* def) { def->name_stream(os); }, "(", ")",
                       " ∩ ");
}

std::ostream& Match::stream(std::ostream& os) const {
    os << "match ";
    destructee()->name_stream(os);
    os << " with ";
    return stream_list(os, handlers(), [&](const Def* def) { def->name_stream(os); }, "(", ")");
}

std::ostream& MultiArityKind::stream(std::ostream& os) const {
    return os << name() << op(0);
}

std::ostream& Lambda::stream(std::ostream& os) const {
    qualifier_stream(os) << "λ";
    domain()->name_stream(os);
    return body()->name_stream(os << ".");
}

std::ostream& Pack::stream(std::ostream& os) const {
    return os;
    // TODO
    //return streamf(os, "({}; {})", arity(), body());
}

std::ostream& Pi::stream(std::ostream& os) const {
    return os;
    // TODO
    //if (qualifier() != world().unlimited())
        //qualifier_stream(os);
    //os  << "Π";
    //domain()->name_stream(os);
    //return body()->name_stream(os << ".");
}

std::ostream& Pick::stream(std::ostream& os) const {
    os << "pick:";
    type()->name_stream(os);
    destructee()->name_stream(os << "(");
    return os << ")";
}

std::ostream& Qualifier::stream(std::ostream& os) const {
    return os << name();
}

std::ostream& QualifierType::stream(std::ostream& os) const {
    return os << name();
}

std::ostream& Sigma::stream(std::ostream& os) const {
    if (num_ops() == 0 && is_kind())
        return os << "[]*";
    return stream_list(qualifier_stream(os), ops(), [&](const Def* def) { def->name_stream(os); }, "[", "]");
}

std::ostream& Singleton::stream(std::ostream& os) const {
    return stream_list(os, ops(), [&](const Def* def) { def->name_stream(os); }, "S(", ")");
}

std::ostream& Star::stream(std::ostream& os) const {
    return os << name() << op(0);
}

std::ostream& Universe::stream(std::ostream& os) const {
    return qualifier_stream(os) << name();
}

std::ostream& Tuple::stream(std::ostream& os) const {
    return stream_list(os, ops(), [&](const Def* def) { def->name_stream(os); }, "(", ")");
}

std::ostream& Var::stream(std::ostream& os) const {
    os << "<" << index() << ":";
    return type()->name_stream(os) << ">";
}

std::ostream& Variadic::stream(std::ostream& os) const {
    return os;
    // TODO
    //return streamf(os, "[{}; {}]", arity(), body());
}

std::ostream& Variant::stream(std::ostream& os) const {
    return stream_list(qualifier_stream(os), ops(), [&](const Def* def) { def->name_stream(os); }, "(", ")",
                       " ∪ ");
}

//------------------------------------------------------------------------------

/*
 * misc
 */

bool Sigma::is_dependent() const {
    for (size_t i = 0, e = num_ops(); i != e; ++i) {
        if (op(i)->free_vars().any_end(i))
            return true;
    }
    return false;
}

//------------------------------------------------------------------------------

}<|MERGE_RESOLUTION|>--- conflicted
+++ resolved
@@ -85,23 +85,7 @@
     return true;
 }
 
-<<<<<<< HEAD
-void Def::resize(size_t num_ops) {
-    num_ops_ = num_ops;
-    if (num_ops_ > ops_capacity_) {
-        if (on_heap())
-            delete[] ops_;
-        else
-            on_heap_ = true;
-        ops_capacity_ *= size_t(2);
-        ops_ = new const Def*[ops_capacity_]();
-    }
-}
-
 Def* Def::set(World& world, size_t i, const Def* def) {
-=======
-Def* Def::set(size_t i, const Def* def) {
->>>>>>> a3be88b1
     assert(!is_closed() && is_nominal());
     assert(!op(i) && "already set");
     assert(def && "setting null pointer");
@@ -569,13 +553,8 @@
     return world.app(this, arg);
 }
 
-<<<<<<< HEAD
 const Def* Def::shift_free_vars(World& world, size_t shift) const {
     return thorin::shift_free_vars(world, this, shift);
-=======
-const Def* Def::shift_free_vars(size_t shift) const {
-    return thorin::shift_free_vars(this, shift);
->>>>>>> a3be88b1
 }
 
 //------------------------------------------------------------------------------
