--- conflicted
+++ resolved
@@ -271,15 +271,9 @@
     auto arity = def->arity(*this);
     auto type = def->type();
     assertf(arity, "arity unknown for {} of type {}, can only extract when arity is known", def, type);
-<<<<<<< HEAD
     if (arity->assignable(*this, index)) {
-        if (auto idx = index->isa<Index>()) {
-            auto i = idx->value();
-=======
-    if (arity->assignable(index)) {
         if (auto idx = index->isa<Lit>()) {
             auto i = get_index(idx);
->>>>>>> f1f8c63a
             if (def->isa<Tuple>()) {
                 return def->op(i);
             }
@@ -349,11 +343,7 @@
     auto arity_val = a->value();
     assertf(i < arity_val, "Index literal {} does not fit within arity {}", i, a);
     auto cur = Def::gid_counter();
-<<<<<<< HEAD
-    auto result = unify<Index>(3, a, i, location);
-=======
     auto result = lit(a, i, location);
->>>>>>> f1f8c63a
 
     if (result->gid() >= cur) { // new iassume -> build name
         std::string s = std::to_string(i);
