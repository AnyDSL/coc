#include "thorin/world.h"

namespace thorin {

World::World()
    : root_page_(new Page)
    , cur_page_(root_page_.get())
<<<<<<< HEAD
    , star_({unify(alloc<Star>(0, *this, Qualifier::Unrestricted)),
             unify(alloc<Star>(0, *this, Qualifier::Affine)),
             unify(alloc<Star>(0, *this, Qualifier::Relevant)),
             unify(alloc<Star>(0, *this, Qualifier::Linear))})
    , error_(unify(alloc<Error>(0, *this)))
    , nat_({assume(star(Qualifier::Unrestricted), "Nat"),
            assume(star(Qualifier::Affine), "Nat"),
            assume(star(Qualifier::Relevant), "Nat"),
            assume(star(Qualifier::Linear), "Nat")})
{}

const Pi* World::pi(Defs domains, const Def* body, Qualifier::URAL q, const std::string& name) {
    if (domains.size() == 1 && domains.front()->type()) {
        if (auto sigma = domains.front()->type()->isa<Sigma>())
            return pi(sigma->ops(), body, q, name);
    }

    return unify(alloc<Pi>(domains.size() + 1, *this, domains, body, q, name));
=======
    , star_(unify(alloc<Star>(0, *this)))
    , nat_(assume(star(), "Nat"))
    , boolean_(assume(star(), "Boolean"))
{}

const Lambda* World::lambda(Defs domains, const Def* body, const std::string& name) {
    return pi_lambda(pi(domains, body->type()), body, name);
}

const Lambda* World::pi_lambda(const Pi* pi, const Def* body, const std::string& name) {
    assert(pi->body() == body->type());
    return unify(alloc<Lambda>(1, *this, pi, body, name));
}

const Pi* World::pi(Defs domains, const Def* body, const std::string& name) {
    if (domains.size() == 1 && domains.front()->type()) {
        if (auto sigma = domains.front()->type()->isa<Sigma>())
            return pi(sigma->ops(), body, name);
    }

    return unify(alloc<Pi>(domains.size() + 1, *this, domains, body, name));
>>>>>>> f3bcf1bb
}

const Def* World::tuple(const Def* type, Defs defs, const std::string& name) {
    if (defs.size() == 1)
        return defs.front();

    return unify(alloc<Tuple>(defs.size(), *this, type->as<Sigma>(), defs, name));
}

const Def* World::sigma(Defs defs, Qualifier::URAL q, const std::string& name) {
    if (defs.size() == 1) {
        auto single = defs.front();
        assert(!single || single->qualifier() == q);
        return single;
    }

    return unify(alloc<Sigma>(defs.size(), *this, defs, name, q));
}

const Def* World::intersection(Defs defs, const std::string& name) {
    return unify(alloc<Intersection>(defs.size(), *this, defs, name));
}

const Def* World::all(Defs defs, const std::string& name) {
    return unify(alloc<All>(defs.size(), *this, /*TODO*/nullptr, defs, name));
}

const Def* World::variant(Defs defs, const std::string& name) {
    return unify(alloc<Variant>(defs.size(), *this, defs, name));
}

const Def* World::any(const Def* type, const Def* def, const std::string& name) {
    return unify(alloc<Any>(1, *this, type, def, name));
}

const Def* World::app(const Def* callee, Defs args, const std::string& name) {
    if (args.size() == 1) {
        if (auto tuple = args.front()->isa<Tuple>())
            return app(callee, tuple->ops(), name);
    }

    if (too_many_affine_uses({callee}) || too_many_affine_uses(args))
        return error();
    // TODO do this checking later during a separate type checking phase
    if (callee->type()->isa<Sigma>()) {
        assert(args.size() == 1);
        auto assume = args.front()->as<Assume>();
        if (assume->type() != nat())
            return error();
        auto index = args.front()->name();
        if (callee->type()->is_affine()) {
            // check all uses for same index
            for (auto use : callee->uses()) {
                auto use_index = use->as<App>()->op(1)->as<Assume>()->name();
                if (index == use_index)
                    return error();
            }
        }
    }

    auto type = callee->type()->as<Quantifier>()->reduce(args);
    auto app = unify(alloc<App>(args.size() + 1, *this, type, callee, args, name));

    if (auto cache = app->cache_)
        return cache;
    if (auto abs = app->callee()->isa<Abs>())
        return app->cache_ = abs->reduce(args);
    else
        return app->cache_ = app;

    return app;
}

const Def* World::extract(const Def* def, const Def* i) {
    if (!def->isa<Sigma>() && !def->type()->isa<Sigma>()) {
        assert(i->name() == "0");
        return def;
    }

    return app(def, i);
}

}<|MERGE_RESOLUTION|>--- conflicted
+++ resolved
@@ -5,7 +5,6 @@
 World::World()
     : root_page_(new Page)
     , cur_page_(root_page_.get())
-<<<<<<< HEAD
     , star_({unify(alloc<Star>(0, *this, Qualifier::Unrestricted)),
              unify(alloc<Star>(0, *this, Qualifier::Affine)),
              unify(alloc<Star>(0, *this, Qualifier::Relevant)),
@@ -15,6 +14,10 @@
             assume(star(Qualifier::Affine), "Nat"),
             assume(star(Qualifier::Relevant), "Nat"),
             assume(star(Qualifier::Linear), "Nat")})
+    , boolean_({assume(star(Qualifier::Unrestricted), "Boolean"),
+                assume(star(Qualifier::Affine), "Boolean"),
+                assume(star(Qualifier::Relevant), "Boolean"),
+                assume(star(Qualifier::Linear), "Boolean")})
 {}
 
 const Pi* World::pi(Defs domains, const Def* body, Qualifier::URAL q, const std::string& name) {
@@ -24,29 +27,11 @@
     }
 
     return unify(alloc<Pi>(domains.size() + 1, *this, domains, body, q, name));
-=======
-    , star_(unify(alloc<Star>(0, *this)))
-    , nat_(assume(star(), "Nat"))
-    , boolean_(assume(star(), "Boolean"))
-{}
-
-const Lambda* World::lambda(Defs domains, const Def* body, const std::string& name) {
-    return pi_lambda(pi(domains, body->type()), body, name);
 }
 
 const Lambda* World::pi_lambda(const Pi* pi, const Def* body, const std::string& name) {
     assert(pi->body() == body->type());
     return unify(alloc<Lambda>(1, *this, pi, body, name));
-}
-
-const Pi* World::pi(Defs domains, const Def* body, const std::string& name) {
-    if (domains.size() == 1 && domains.front()->type()) {
-        if (auto sigma = domains.front()->type()->isa<Sigma>())
-            return pi(sigma->ops(), body, name);
-    }
-
-    return unify(alloc<Pi>(domains.size() + 1, *this, domains, body, name));
->>>>>>> f3bcf1bb
 }
 
 const Def* World::tuple(const Def* type, Defs defs, const std::string& name) {
