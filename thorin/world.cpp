#include "thorin/world.h"

namespace thorin {

World::World()
<<<<<<< HEAD
    : star_({unify(new Star(*this, Qualifier::Unrestricted)),
             unify(new Star(*this, Qualifier::Affine)),
             unify(new Star(*this, Qualifier::Relevant)),
             unify(new Star(*this, Qualifier::Linear))})
    , error_(unify(new Error(*this)))
    , nat_({assume(star(Qualifier::Unrestricted), "Nat"),
            assume(star(Qualifier::Affine), "Nat"),
            assume(star(Qualifier::Relevant), "Nat"),
            assume(star(Qualifier::Linear), "Nat")})
{}

const Pi* World::pi(Defs domain, const Def* body, Qualifier::URAL q, const std::string& name) {
    if (domain.size() == 1 && domain.front()->type()) {
        if (auto sigma = domain.front()->type()->isa<Sigma>())
            return pi(sigma->ops(), body, q, name);
    }

    return unify(new Pi(*this, domain, body, q, name));
=======
    : root_page_(new Page)
    , cur_page_(root_page_.get())
    , star_(unify(alloc<Star>(0, *this)))
    , nat_(assume(star(), "Nat"))
{}

const Lambda* World::lambda(Defs domains, const Def* body, const std::string& name) {
    if (domains.size() == 1 && domains.front()->type()) {
        if (auto sigma = domains.front()->type()->isa<Sigma>())
            return lambda(sigma->ops(), body, name);
    }

    auto type = pi(domains, body->type());
    return unify(alloc<Lambda>(domains.size() + 1, *this, type, domains, body, name));
}

const Pi* World::pi(Defs domains, const Def* body, const std::string& name) {
    if (domains.size() == 1 && domains.front()->type()) {
        if (auto sigma = domains.front()->type()->isa<Sigma>())
            return pi(sigma->ops(), body, name);
    }

    return unify(alloc<Pi>(domains.size() + 1, *this, domains, body, name));
>>>>>>> 4deb19ab
}

const Def* World::tuple(const Def* type, Defs defs, const std::string& name) {
    if (defs.size() == 1)
        return defs.front();

    return unify(alloc<Tuple>(defs.size(), *this, type, defs, name));
}

const Def* World::sigma(Defs defs, Qualifier::URAL q, const std::string& name) {
    if (defs.size() == 1) {
        auto single = defs.front();
        assert(!single || single->qualifier() == q);
        return single;
    }

<<<<<<< HEAD
    return unify(new Sigma(*this, defs, name, q));
=======
    return unify(alloc<Sigma>(defs.size(), *this, defs, name));
>>>>>>> 4deb19ab
}

const Def* World::app(const Def* callee, Defs args, const std::string& name) {
    if (args.size() == 1) {
        if (auto tuple = args.front()->isa<Tuple>())
            return app(callee, tuple->ops(), name);
    }

<<<<<<< HEAD
    if (too_many_affine_uses({callee}) || too_many_affine_uses(args))
        return error();
    if (callee->type()->isa<Sigma>()) {
        assert(args.size() == 1);
        auto assume = args.front()->as<Assume>();
        if (assume->type() != nat())
            return error();
        auto index = args.front()->name();
        if (callee->type()->is_affine()) {
            // check all uses for same index
            for (auto use : callee->uses()) {
                auto use_index = use->as<App>()->op(1)->as<Assume>()->name();
                if (index == use_index)
                    return error();
            }
        }
    }

    auto app = unify(new App(*this, callee, args, name));
=======
    auto type = callee->type()->as<Quantifier>()->reduce(args);
    auto app = unify(alloc<App>(args.size() + 1, *this, type, callee, args, name));
>>>>>>> 4deb19ab

    if (auto cache = app->cache_)
        return cache;
    if (auto abs = app->callee()->isa<Abs>())
        return app->cache_ = abs->reduce(args);
    else
        return app->cache_ = app;

    return app;
}

const Def* World::extract(const Def* def, const Def* i) {
    if (!def->isa<Sigma>() && !def->type()->isa<Sigma>()) {
        assert(i->name() == "0");
        return def;
    }

    return app(def, i);
}

}<|MERGE_RESOLUTION|>--- conflicted
+++ resolved
@@ -3,57 +3,33 @@
 namespace thorin {
 
 World::World()
-<<<<<<< HEAD
-    : star_({unify(new Star(*this, Qualifier::Unrestricted)),
-             unify(new Star(*this, Qualifier::Affine)),
-             unify(new Star(*this, Qualifier::Relevant)),
-             unify(new Star(*this, Qualifier::Linear))})
-    , error_(unify(new Error(*this)))
+    : root_page_(new Page)
+    , cur_page_(root_page_.get())
+    , star_({unify(alloc<Star>(0, *this, Qualifier::Unrestricted)),
+             unify(alloc<Star>(0, *this, Qualifier::Affine)),
+             unify(alloc<Star>(0, *this, Qualifier::Relevant)),
+             unify(alloc<Star>(0, *this, Qualifier::Linear))})
+    , error_(unify(alloc<Error>(0, *this)))
     , nat_({assume(star(Qualifier::Unrestricted), "Nat"),
             assume(star(Qualifier::Affine), "Nat"),
             assume(star(Qualifier::Relevant), "Nat"),
             assume(star(Qualifier::Linear), "Nat")})
 {}
 
-const Pi* World::pi(Defs domain, const Def* body, Qualifier::URAL q, const std::string& name) {
-    if (domain.size() == 1 && domain.front()->type()) {
-        if (auto sigma = domain.front()->type()->isa<Sigma>())
+const Pi* World::pi(Defs domains, const Def* body, Qualifier::URAL q, const std::string& name) {
+    if (domains.size() == 1 && domains.front()->type()) {
+        if (auto sigma = domains.front()->type()->isa<Sigma>())
             return pi(sigma->ops(), body, q, name);
     }
 
-    return unify(new Pi(*this, domain, body, q, name));
-=======
-    : root_page_(new Page)
-    , cur_page_(root_page_.get())
-    , star_(unify(alloc<Star>(0, *this)))
-    , nat_(assume(star(), "Nat"))
-{}
-
-const Lambda* World::lambda(Defs domains, const Def* body, const std::string& name) {
-    if (domains.size() == 1 && domains.front()->type()) {
-        if (auto sigma = domains.front()->type()->isa<Sigma>())
-            return lambda(sigma->ops(), body, name);
-    }
-
-    auto type = pi(domains, body->type());
-    return unify(alloc<Lambda>(domains.size() + 1, *this, type, domains, body, name));
-}
-
-const Pi* World::pi(Defs domains, const Def* body, const std::string& name) {
-    if (domains.size() == 1 && domains.front()->type()) {
-        if (auto sigma = domains.front()->type()->isa<Sigma>())
-            return pi(sigma->ops(), body, name);
-    }
-
-    return unify(alloc<Pi>(domains.size() + 1, *this, domains, body, name));
->>>>>>> 4deb19ab
+    return unify(alloc<Pi>(domains.size() + 1, *this, domains, body, q, name));
 }
 
 const Def* World::tuple(const Def* type, Defs defs, const std::string& name) {
     if (defs.size() == 1)
         return defs.front();
 
-    return unify(alloc<Tuple>(defs.size(), *this, type, defs, name));
+    return unify(alloc<Tuple>(defs.size(), *this, type->as<Sigma>(), defs, name));
 }
 
 const Def* World::sigma(Defs defs, Qualifier::URAL q, const std::string& name) {
@@ -63,11 +39,7 @@
         return single;
     }
 
-<<<<<<< HEAD
-    return unify(new Sigma(*this, defs, name, q));
-=======
-    return unify(alloc<Sigma>(defs.size(), *this, defs, name));
->>>>>>> 4deb19ab
+    return unify(alloc<Sigma>(defs.size(), *this, defs, name, q));
 }
 
 const Def* World::app(const Def* callee, Defs args, const std::string& name) {
@@ -76,9 +48,9 @@
             return app(callee, tuple->ops(), name);
     }
 
-<<<<<<< HEAD
     if (too_many_affine_uses({callee}) || too_many_affine_uses(args))
         return error();
+    // TODO do this checking later during a separate type checking phase
     if (callee->type()->isa<Sigma>()) {
         assert(args.size() == 1);
         auto assume = args.front()->as<Assume>();
@@ -95,11 +67,8 @@
         }
     }
 
-    auto app = unify(new App(*this, callee, args, name));
-=======
     auto type = callee->type()->as<Quantifier>()->reduce(args);
     auto app = unify(alloc<App>(args.size() + 1, *this, type, callee, args, name));
->>>>>>> 4deb19ab
 
     if (auto cache = app->cache_)
         return cache;
