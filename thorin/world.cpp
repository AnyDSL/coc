--- conflicted
+++ resolved
@@ -332,16 +332,6 @@
             index, index->type(), def, type);
 }
 
-const Def* World::extract(const Def* def, size_t i, size_t a, Debug dbg) {
-    if (auto arity = def->has_constant_arity()) {
-        if (*arity == a)
-            return extract(def, index(*arity, i, dbg), dbg);
-        errorf("given arity '{}' does not match the inherent arity '{}'", a, *arity);
-    } else {
-        errorf("can only extract with constant on constant arities");
-    }
-}
-
 const Def* World::extract(const Def* def, size_t i, Debug dbg) {
     if (auto arity = def->has_constant_arity())
         return extract(def, index(*arity, i, dbg), dbg);
@@ -458,8 +448,6 @@
 template const Def* World::join<Intersection>(const Def*, Defs, Debug);
 template const Def* World::join<Variant     >(const Def*, Defs, Debug);
 
-<<<<<<< HEAD
-=======
 const Pi* World::pi(const Def* q, const Def* domain, const Def* codomain, Debug dbg) {
     if (codomain->is_value())
         errorf("codomain '{}' of type '{}' of function type cannot be a value", codomain, codomain->type());
@@ -531,7 +519,6 @@
     }
 };
 
->>>>>>> 89dd52f6
 const Def* World::lambda(const Def* q, const Def* domain, const Def* filter, const Def* body, Debug dbg) {
     if (domain->is_value())
         errorf("domain '{}' of type '{}' of function type cannot be a value", domain, domain->type());
@@ -558,32 +545,6 @@
     return unify<Lambda>(2, type, filter, body, dbg);
 }
 
-<<<<<<< HEAD
-const Def* World::match(const Def* def, Defs handlers, Debug dbg) {
-    auto type = def->destructing_type();
-
-    if (handlers.size() == 1) {
-        if (!type->isa<Variant>())
-            return app(handlers.front(), def, dbg);
-        else
-            errorf("matching with one handler implies matching a non-variant-typed value");
-    }
-
-    if (auto matched_type = type->as<Variant>()) {
-        if (type->num_ops() == handlers.size()) {
-            DefArray sorted_handlers(handlers);
-            std::sort(sorted_handlers.begin(), sorted_handlers.end(), [](const Def* a, const Def* b) {
-                    auto a_dom = a->type()->as<Pi>()->domain();
-                    auto b_dom = b->type()->as<Pi>()->domain();
-                    return a_dom->gid() < b_dom->gid(); });
-
-            if (expensive_checks_enabled()) {
-                for (size_t i = 0; i < sorted_handlers.size(); ++i) {
-                    auto domain = sorted_handlers[i]->type()->as<Pi>()->domain();
-                    if (domain != matched_type->op(i))
-                        errorf("handler '{}' with domain '{}' does not match type '{}'", i, domain, matched_type->op(i));
-                }
-=======
 const Def* World::variadic(const Def* arity, const Def* body, Debug dbg) {
     if (assignable(multi_arity_kind(arity->qualifier()), arity)) {
         if (auto s = arity->isa<Sigma>()) {
@@ -612,17 +573,79 @@
                 default:
                     if (body->free_vars().test(0))
                         return sigma(DefArray(a, [&](auto i) { return shift_free_vars(reduce(body, index(a, i)), i); }), dbg);
->>>>>>> 89dd52f6
-            }
-            auto types = DefArray(sorted_handlers.size(), [&](size_t i) { return handlers[i]->type()->as<Pi>()->codomain(); });
-            unique_gid_sort(&types); // we're not actually building a sum type here, we need uniqueness
-            return unify<Match>(1+sorted_handlers.size(), variant(types), def, sorted_handlers, dbg);
-        } else {
-            errorf("number of handlers does not match number of cases");
-        }
+            }
+        }
+
+        assert(body->type()->is_kind() || body->type()->is_universe());
+        return unify<Variadic>(2, shift_free_vars(body->type(), -1), arity, body, dbg);
     } else {
-        errorf("matched type must be a variant");
-    }
+        errorf("'{}' of type '{}' provided to variadic constructor is not a (multi-) arity", arity, arity->type());
+    }
+}
+
+const Def* World::variadic(Defs arity, const Def* body, Debug dbg) {
+    if (arity.empty())
+        return body;
+    return variadic(arity.skip_back(), variadic(arity.back(), body, dbg), dbg);
+}
+
+const Def* World::sigma(const Def* q, Defs defs, Debug dbg) {
+    auto type = type_bound<Variant>(q, defs);
+    if (defs.size() == 0)
+        return unit(type->qualifier());
+
+    if (type == multi_arity_kind()) {
+        if (any_of(arity(0), defs))
+            return arity(0);
+    }
+
+    if (defs.size() == 1) {
+        if (defs.front()->type() == type)
+            return defs.front();
+        else
+            errorf("type '{}' and inferred type '{}' don't match", defs.front()->type(), type);
+    }
+
+    if (defs.front()->free_vars().none_end(defs.size() - 1) && all_of(defs)) {
+        assert(q == nullptr || defs.front()->qualifier() == q);
+        return variadic(arity(QualifierTag::u, defs.size(), dbg), shift_free_vars(defs.front(), -1), dbg);
+    }
+
+    return unify<Sigma>(defs.size(), type, defs, dbg);
+}
+
+const Def* World::singleton(const Def* def, Debug dbg) {
+    assert(def->sort() != Def::Sort::Universe && "can't create singletons of universes");
+
+    if (def->type()->isa<Singleton>())
+        return def->type();
+
+    if (!def->is_nominal()) {
+        if (def->isa<Variant>()) {
+            auto ops = DefArray(def->num_ops(), [&](auto i) { return this->singleton(def->op(i)); });
+            return variant(def->type()->type(), ops, dbg);
+        }
+
+        if (def->isa<Intersection>()) {
+            // S(v : t ∩ u) : *
+            // TODO Any normalization of a Singleton Intersection?
+        }
+    }
+
+    if (auto sig = def->type()->isa<Sigma>()) {
+        // See Harper PFPL 43.13b
+        auto ops = DefArray(sig->num_ops(), [&](auto i) { return this->singleton(this->extract(def, i)); });
+        return sigma(sig->qualifier(), ops, dbg);
+    }
+
+    if (auto pi_type = def->type()->isa<Pi>()) {
+        // See Harper PFPL 43.13c
+        auto domain = pi_type->domain();
+        auto applied = app(def, var(domain, 0));
+        return pi(pi_type->qualifier(), domain, singleton(applied), dbg);
+    }
+
+    return unify<Singleton>(1, def, dbg);
 }
 
 const Def* World::pack(const Def* arity, const Def* body, Debug dbg) {
@@ -667,84 +690,6 @@
     if (arity.empty())
         return body;
     return pack(arity.skip_back(), pack(arity.back(), body, dbg), dbg);
-}
-
-const Pi* World::pi(const Def* q, const Def* domain, const Def* codomain, Debug dbg) {
-    if (!codomain->is_value()) {
-        auto type = type_bound<Variant>(q, {domain, codomain}, false);
-        return unify<Pi>(2, type, domain, codomain, dbg);
-    } else {
-        errorf("codomain '{}' of type '{}' of function type cannot be a value", codomain, codomain->type());
-    }
-}
-
-const Def* World::pick(const Def* type, const Def* def, Debug dbg) {
-    if (auto intersection = def->type()->isa<Intersection>()) {
-        assert_unused(any_of(type, intersection->ops()) && "picked type must be a part of the intersection type");
-        return unify<Pick>(1, type, def, dbg);
-    }
-
-    assert(type == def->type());
-    return def;
-}
-
-const Def* World::sigma(const Def* q, Defs defs, Debug dbg) {
-    auto type = type_bound<Variant>(q, defs);
-    if (defs.size() == 0)
-        return unit(type->qualifier());
-
-    if (type == multi_arity_kind()) {
-        if (any_of(arity(0), defs))
-            return arity(0);
-    }
-
-    if (defs.size() == 1) {
-        if (defs.front()->type() == type)
-            return defs.front();
-        else
-            errorf("type '{}' and inferred type '{}' don't match", defs.front()->type(), type);
-    }
-
-    if (defs.front()->free_vars().none_end(defs.size() - 1) && all_of(defs)) {
-        assert(q == nullptr || defs.front()->qualifier() == q);
-        return variadic(arity(QualifierTag::u, defs.size(), dbg), shift_free_vars(defs.front(), -1), dbg);
-    }
-
-    return unify<Sigma>(defs.size(), type, defs, dbg);
-}
-
-const Def* World::singleton(const Def* def, Debug dbg) {
-    assert(def->sort() != Def::Sort::Universe && "can't create singletons of universes");
-
-    if (def->type()->isa<Singleton>())
-        return def->type();
-
-    if (!def->is_nominal()) {
-        if (def->isa<Variant>()) {
-            auto ops = DefArray(def->num_ops(), [&](auto i) { return this->singleton(def->op(i)); });
-            return variant(def->type()->type(), ops, dbg);
-        }
-
-        if (def->isa<Intersection>()) {
-            // S(v : t ∩ u) : *
-            // TODO Any normalization of a Singleton Intersection?
-        }
-    }
-
-    if (auto sig = def->type()->isa<Sigma>()) {
-        // See Harper PFPL 43.13b
-        auto ops = DefArray(sig->num_ops(), [&](auto i) { return this->singleton(this->extract(def, i)); });
-        return sigma(sig->qualifier(), ops, dbg);
-    }
-
-    if (auto pi_type = def->type()->isa<Pi>()) {
-        // See Harper PFPL 43.13c
-        auto domain = pi_type->domain();
-        auto applied = app(def, var(domain, 0));
-        return pi(pi_type->qualifier(), domain, singleton(applied), dbg);
-    }
-
-    return unify<Singleton>(1, def, dbg);
 }
 
 const Def* World::tuple(Defs defs, Debug dbg) {
@@ -794,51 +739,41 @@
     return insert<Unknown>(0, Debug(loc, oss.str()));
 }
 
-const Def* World::variadic(const Def* arity, const Def* body, Debug dbg) {
-    if (assignable(multi_arity_kind(), arity)) {
-        if (auto s = arity->isa<Sigma>()) {
-            if (!s->is_nominal())
-                return variadic(s->ops(), flatten(body, s->ops()), dbg);
-            else
-                errorf("can't have nominal sigma arities");
-        } else if (auto v = arity->isa<Variadic>()) {
-            if (auto a = v->has_constant_arity()) {
-                assert(!v->body()->free_vars().test(0));
-                assert(a != 1);
-                auto result = flatten(body, DefArray(*a, shift_free_vars(v->body(), *a-1)));
-                for (size_t i = *a; i-- != 0;)
-                    result = variadic(shift_free_vars(v->body(), i-1), result, dbg);
-                return result;
-            }
-        } else if (auto a_literal = arity->isa<Arity>()) {
-            auto a = a_literal->value();
-            switch (a) {
-                case 0:
-                    if (body->is_kind())
-                        return unify<Variadic>(2, universe(), this->arity(0), star(body->qualifier()), dbg);
-                    return unit(body->type()->qualifier());
-                case 1:
-                    return reduce(body, index(1, 0));
-                default:
-                    if (body->free_vars().test(0))
-                        return sigma(DefArray(a, [&](auto i) { return shift_free_vars(reduce(body, index(a, i)), i); }), dbg);
-            }
-        }
-
-        assert(body->type()->is_kind() || body->type()->is_universe());
-        return unify<Variadic>(2, shift_free_vars(body->type(), -1), arity, body, dbg);
+const Def* World::match(const Def* def, Defs handlers, Debug dbg) {
+    auto type = def->destructing_type();
+
+    if (handlers.size() == 1) {
+        if (!type->isa<Variant>())
+            return app(handlers.front(), def, dbg);
+        else
+            errorf("matching with one handler implies matching a non-variant-typed value");
+    }
+
+    if (auto matched_type = type->as<Variant>()) {
+        if (type->num_ops() == handlers.size()) {
+            DefArray sorted_handlers(handlers);
+            std::sort(sorted_handlers.begin(), sorted_handlers.end(), [](const Def* a, const Def* b) {
+                    auto a_dom = a->type()->as<Pi>()->domain();
+                    auto b_dom = b->type()->as<Pi>()->domain();
+                    return a_dom->gid() < b_dom->gid(); });
+
+            if (expensive_checks_enabled()) {
+                for (size_t i = 0; i < sorted_handlers.size(); ++i) {
+                    auto domain = sorted_handlers[i]->type()->as<Pi>()->domain();
+                    if (domain != matched_type->op(i))
+                        errorf("handler '{}' with domain '{}' does not match type '{}'", i, domain, matched_type->op(i));
+                }
+            }
+            auto types = DefArray(sorted_handlers.size(), [&](size_t i) { return handlers[i]->type()->as<Pi>()->codomain(); });
+            unique_gid_sort(&types); // we're not actually building a sum type here, we need uniqueness
+            return unify<Match>(1+sorted_handlers.size(), variant(types), def, sorted_handlers, dbg);
+        } else {
+            errorf("number of handlers does not match number of cases");
+        }
     } else {
-        errorf("'{}' of type '{}' provided to variadic constructor is not a (multi-) arity", arity, arity->type());
-    }
-}
-
-const Def* World::variadic(Defs arity, const Def* body, Debug dbg) {
-    if (arity.empty())
-        return body;
-    return variadic(arity.skip_back(), variadic(arity.back(), body, dbg), dbg);
-}
-
-//------------------------------------------------------------------------------
+        errorf("matched type must be a variant");
+    }
+}
 
 const Lit* World::lit_nat(int64_t val, Loc loc) {
     auto cur = Def::gid_counter();
@@ -848,9 +783,6 @@
     return result;
 }
 
-<<<<<<< HEAD
-//------------------------------------------------------------------------------
-=======
 const Def* World::types_from_tuple_type(const Def* type) {
     assertf(!type->type()->is_universe(), "can't reflect operands of {} in a tuple, at least one kind in operands", type);
     if (auto sig = type->isa<Sigma>()) {
@@ -861,7 +793,6 @@
     }
     return type;
 }
->>>>>>> 89dd52f6
 
 #ifndef NDEBUG
 
@@ -875,4 +806,4 @@
 
 //------------------------------------------------------------------------------
 
-}+}
