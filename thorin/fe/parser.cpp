#include "thorin/fe/parser.h"

#include "thorin/transform/reduce.h"
#include "thorin/util/log.h"

namespace thorin::fe {

// current syntax
// b ::=    x : e       (binder)
//     |    e           (expr)
//
// e ::=    x           (identifier)
//     |    \n          (DeBruijn index)
//     |    Πb.e        (pi type)
//     |    λb.e        (lambda abstraction)
//     |    [b,...]     (sigma type)
//     |    [b; e]      (variadic)
//     |    (e,...)     (tuple)
//     |    (b; e)      (pack)
//     |    e#e         (extract)
//     |    e#e <- e    (insert)

const Def* Parser::parse_def() {
    Tracker tracker(this);
    std::vector<std::pair<const Def*, Location>> defs;
    parse_curried_defs(defs);
    assert(!defs.empty());
    const Def* def = defs.front().first;
    for (auto [ arg, loc ] : range(defs.begin()+1, defs.end()))
        def = world_.app(def, arg, loc);
    return def;
}

void Parser::parse_curried_defs(std::vector<std::pair<const Def*, Location>>& defs) {
    Tracker tracker(this);
    const Def* def = nullptr;

    if (false) {}
    else if (accept(Token::Tag::Bool))              def = world_.type_bool();
    else if (ahead().isa(Token::Tag::Cn))           def = parse_cn();
    else if (ahead().isa(Token::Tag::Pi))           def = parse_pi();
    else if (ahead().isa(Token::Tag::L_Bracket))    def = parse_sigma_or_variadic();
    else if (ahead().isa(Token::Tag::Lambda))       def = parse_lambda();
    else if (ahead().isa(Token::Tag::Star)
            || ahead().isa(Token::Tag::Arity_Kind)
            || ahead().isa(Token::Tag::Multi_Arity_Kind)) def = parse_qualified_kind();
    else if (ahead().isa(Token::Tag::Backslash))    def = parse_debruijn();
    else if (ahead().isa(Token::Tag::Identifier))   def = parse_identifier();
    else if (ahead().isa(Token::Tag::L_Paren))      def = parse_tuple_or_pack();
    else if (ahead().isa(Token::Tag::L_Brace))      def = parse_lit();
    else if (ahead().isa(Token::Tag::Literal))      def = parse_literal();
    else if (accept(Token::Tag::Qualifier_Type))    def = world_.qualifier_type();
    else if (accept(Token::Tag::QualifierU))        def = world_.unlimited();
    else if (accept(Token::Tag::QualifierR))        def = world_.relevant();
    else if (accept(Token::Tag::QualifierA))        def = world_.affine();
    else if (accept(Token::Tag::QualifierL))        def = world_.linear();
    else if (accept(Token::Tag::Multi_Arity_Kind))  def = world_.multi_arity_kind();

    if (def == nullptr)
        ELOG_LOC(ahead().location(), "expected some expression");

    if (accept(Token::Tag::Sharp))
        def = parse_extract_or_insert(tracker, def);
    // TODO insert <-

    defs.emplace_back(def, tracker);

    // an expression follows that can be an argument for an app
    if (ahead().is_app_arg())
        parse_curried_defs(defs);
}

const Def* Parser::parse_debruijn() {
    Tracker tracker(this);
    // De Bruijn index
    eat(Token::Tag::Backslash);
    if (ahead().isa(Token::Tag::Literal)) {
        auto lit = ahead().literal();
        eat(Token::Tag::Literal);
        if (lit.tag == Literal::Tag::Lit_untyped) {
            auto index = lit.box.get_u64();
            if (accept(Token::Tag::ColonColon)) {
                const Def* type = nullptr;
                switch (ahead().tag()) {
                    case Token::Tag::Backslash:  type = parse_debruijn(); break;
                    case Token::Tag::Identifier: type = parse_identifier(); break;
                    case Token::Tag::Pi:         type = parse_pi(); break;
                    case Token::Tag::L_Bracket:  type = parse_sigma_or_variadic(); break;
                    case Token::Tag::Qualifier_Type: type = world_.qualifier_type(); break;
                    case Token::Tag::Star:
                    case Token::Tag::Arity_Kind:
                    case Token::Tag::Multi_Arity_Kind: type = parse_qualified_kind(); break;
                    case Token::Tag::Literal:
                        if (ahead().literal().tag == Literal::Tag::Lit_arity) {
                            type = parse_literal();
                            break;
                        }
                        [[fallthrough]];
                    default: assertf(false, "expected type for De Bruijn variable after '::'");
                }
                return world_.var(type, index, {tracker});
            }
            return world_.var(debruijn_types_[debruijn_types_.size() - index - 1], index, {tracker});
        } else {
            assertf(false, "untyped literal expected after '\'");
            THORIN_UNREACHABLE;
        }
    } else {
        assertf(false, "number expected after '\'");
        THORIN_UNREACHABLE;
    }
}

const Def* Parser::parse_cn() {
    Tracker tracker(this);
    eat(Token::Tag::Cn);
    auto domain = parse_def();
<<<<<<< HEAD
    return world_.cn(domain, tracker.location());
=======
    return world_.cn_type(domain, {tracker});
>>>>>>> 3e0e5488
}

const Def* Parser::parse_pi() {
    Tracker tracker(this);
    eat(Token::Tag::Pi);
    auto domain = parse_def();
    push_debruijn_type(domain);
    expect(Token::Tag::Dot, "Π type");
    auto body = parse_def();
    pop_debruijn_binders();
    return world_.pi(domain, body, {tracker});
}

std::vector<const Def*> Parser::parse_sigma_ops() {
    Tracker tracker(this);
    eat(Token::Tag::L_Bracket);

    if (accept(Token::Tag::R_Bracket))
        return {};

    auto first = parse_def();
    push_debruijn_type(first);

    if (accept(Token::Tag::Semicolon)) {
        auto body = parse_def();
        expect(Token::Tag::R_Bracket, "variadic");
        pop_debruijn_binders();
        return {world_.variadic(first, body, {tracker})};
    }

    auto defs = parse_list(Token::Tag::R_Bracket, Token::Tag::Comma, [&] {
            auto elem = parse_def();
            push_debruijn_type(elem);
            return elem;
        }, "elements of sigma type", first);
    // shift binders declared within the sigma by generating
    // extracts to the DeBruijn variable \0 (the current binder)
    shift_binders(defs.size());
    return defs;
}

const Def* Parser::parse_sigma_or_variadic() {
    Tracker tracker(this);
    return world_.sigma(parse_sigma_ops(), {tracker});
}

const Def* Parser::parse_lambda() {
    Tracker tracker(this);
    eat(Token::Tag::Lambda);
    auto domain = parse_def();
    push_debruijn_type(domain);
    expect(Token::Tag::Dot, "λ abstraction");
    auto body = parse_def();
    pop_debruijn_binders();
    return world_.lambda(domain, body, {tracker});
}

const Def* Parser::parse_optional_qualifier() {
    const Def* q = world_.unlimited();
    switch (ahead().tag()) {
        case Token::Tag::Backslash:  q = parse_debruijn(); break;
        case Token::Tag::Identifier: q = parse_identifier(); break;
        case Token::Tag::QualifierU: next(); q = world_.unlimited(); break;
        case Token::Tag::QualifierR: next(); q = world_.relevant(); break;
        case Token::Tag::QualifierA: next(); q = world_.affine(); break;
        case Token::Tag::QualifierL: next(); q = world_.linear(); break;
        default: break;
    }

    return q;
}

const Def* Parser::parse_qualified_kind() {
    auto kind_tag = ahead().tag();
    eat(kind_tag);
    const Def* qualifier = parse_optional_qualifier();
    switch (kind_tag) {
        case Token::Tag::Star:
            return world_.star(qualifier);
        case Token::Tag::Arity_Kind:
            return world_.arity_kind(qualifier);
        case Token::Tag::Multi_Arity_Kind:
            return world_.multi_arity_kind(qualifier);
        default:
            THORIN_UNREACHABLE;
    }
}

const Def* Parser::parse_tuple_or_pack() {
    Tracker tracker(this);
    eat(Token::Tag::L_Paren);

    if (accept(Token::Tag::R_Paren))
        return world_.val_unit();

    auto first = parse_def();
    if (accept(Token::Tag::Semicolon)) {
        push_debruijn_type(first);
        auto body = parse_def();
        expect(Token::Tag::R_Paren, "pack");
        pop_debruijn_binders();
        return world_.pack(first, body, {tracker});
    }

    auto defs = parse_list(Token::Tag::R_Paren, Token::Tag::Comma, [&] { return parse_def(); }, "elements of tuple", first);
    return world_.tuple(defs, {tracker});
}

const Def* Parser::parse_lit() {
    Tracker tracker(this);

    eat(Token::Tag::L_Brace);
    if (!ahead().isa(Token::Tag::Literal))
        ELOG_LOC(ahead().location(), "literal expected");

    auto box = ahead().literal().box;
    eat(Token::Tag::Literal);

    expect(Token::Tag::Colon, "literal");
    auto type = parse_def();
    expect(Token::Tag::R_Brace, "literal");

    return world_.lit(type, box, {tracker});
}

const Def* Parser::parse_extract_or_insert(Tracker tracker, const Def* a) {
    auto b = parse_def();
    if (accept(Token::Tag::Arrow)) {
        auto c = parse_def();
        return world_.insert(a, b, c, {tracker});
    }

    return world_.extract(a, b, {tracker});
}

const Def* Parser::parse_literal() {
    Tracker tracker(this);
    assert(ahead().isa(Token::Tag::Literal));
    auto literal = next().literal();
    if (literal.tag == Literal::Tag::Lit_index) {
        assert(ahead().isa(Token::Tag::Literal));
        auto index_arity = next().literal();
        assert(index_arity.tag == Literal::Tag::Lit_index_arity);
        const Def* qualifier = parse_optional_qualifier();
        return world_.index(world_.arity(index_arity.box.get_u64(), qualifier), literal.box.get_u64(), {tracker});
    } else if (literal.tag == Literal::Tag::Lit_arity) {
        const Def* qualifier = parse_optional_qualifier();
        return world_.arity(literal.box.get_u64(), qualifier, {tracker});
    }

    assertf(false, "unhandled literal {}", literal.box.get_u64());
    THORIN_UNREACHABLE;
}

Token Parser::next() {
    auto result = ahead();
    ahead_[0] = ahead_[1];
    ahead_[1] = lexer_.lex();
    return result;
}

void Parser::eat(Token::Tag tag) {
    assert_unused(ahead().isa(tag));
    next();
}

void Parser::expect(Token::Tag tag, const char* context) {
    if (!ahead().isa(tag)) {
        ELOG_LOC(ahead().location(), "expected '{}', got '{}' while parsing {}",
                Token::tag_to_string(tag), Token::tag_to_string(ahead().tag()), context);
    }
    next();
}

bool Parser::accept(Token::Tag tag) {
    if (!ahead().isa(tag))
        return false;
    next();
    return true;
}

const Def* Parser::parse_identifier() {
    Tracker tracker(this);
    auto id = ahead().identifier();
    next();
    const Def* def = nullptr;
    if (accept(Token::Tag::Colon)) {
        // binder
        def = parse_def();
        insert_identifier(id);
    } else if (accept(Token::Tag::Equal)) { // id = e; def
        // let
        // TODO parse multiple lets/nominals into one scope for mutual recursion and such
        push_decl_scope();
        auto let = parse_def();
        expect(Token::Tag::Semicolon, "a let definition");
        insert_identifier(id, let);
        def = parse_def();
        pop_decl_scope();
    } else if (accept(Token::Tag::ColonColon)) { // id :: type := e; def
        // TODO parse multiple lets/nominals into one scope for mutual recursion and such
        auto type = parse_def();
        expect(Token::Tag::ColonEqual, "a nominal definition");
        // we first abuse the variable to debruijn lookup to parse the whole def structurally
        insert_identifier(id);
        push_debruijn_type(type);
        auto structural = parse_def();
        pop_debruijn_binders();
        // build the stub
        Def* nominal = nullptr;
        Debug dbg(tracker, id.str());
        if (auto lambda = structural->isa<Lambda>())
            nominal = world_.lambda(lambda->type(), dbg);
        else if (auto sigma = structural->isa<Sigma>())
            nominal = world_.sigma(type, sigma->num_ops(), dbg);
        else {
            assertf(false, "TODO unimplemented nominal {} with type {} at {}",
                    structural, type, tracker);
        }
        // rebuild the structural def with the real nominal def and finally set the ops of the nominal def
        auto reduced = reduce(structural, nominal);
        nominal->set(reduced->ops());
        // now we can parse the rest with the real mapping
        insert_identifier(id, nominal);
        eat(Token::Tag::Semicolon);
        push_decl_scope();
        def = parse_def();
        pop_decl_scope();
    } else {
        // use
        auto decl = lookup(tracker, id);
        if (std::holds_alternative<size_t>(decl)) {
            auto binder_idx = std::get<size_t>(decl);
            const Binder& it = binders_[binder_idx];
            auto index = depth_ - it.depth;
            auto type = shift_free_vars(debruijn_types_[it.depth], index);
            const Def* var = world_.var(type, index - 1, {tracker});
            for (auto i : reverse_range(it.indices))
                var = world_.extract(var, i, {tracker});
            def = var;
        } else { // nominal, let, or axiom
            return std::get<const Def*>(decl);
        }
    }
    return def;
}

void Parser::push_debruijn_type(const Def* bruijn) {
    depth_++;
    debruijn_types_.push_back(bruijn);
}

void Parser::pop_debruijn_binders() {
    depth_--;
    while (!binders_.empty()) {
        auto binder = binders_.back();
        if (binder.depth < depth_) break;
        if (std::holds_alternative<const Def*>(binder.shadow) && std::get<const Def*>(binder.shadow) == nullptr)
            id2defbinder_.erase(binder.name);
        else
            id2defbinder_[binder.name] = binder.shadow;
        binders_.pop_back();
    }
    debruijn_types_.pop_back();
}

void Parser::shift_binders(size_t count) {
    // shift binders declared within a sigma by adding extracts
    size_t new_depth = depth_ - count;
    for (Binder& binder : reverse_range(binders_)) {
        if (binder.depth < new_depth) break;
        binder.indices.push_back(binder.depth - new_depth);
        binder.depth = new_depth;
    }
    debruijn_types_.resize(debruijn_types_.size() - count);
    depth_ = new_depth;
}

Parser::DefOrBinder Parser::lookup(const Tracker& tracker, Symbol identifier) {
    assert(!identifier.empty() && "identifier is empty");

    auto decl = id2defbinder_.find(identifier);
    if (decl == id2defbinder_.end()) {
        if (auto a = world_.lookup_axiom(identifier))
            return a;
        else if (auto e = world_.lookup_external(identifier))
            return e;
        else {
            assertf(false, "'{}' at {} not found in current scope", identifier.str(), tracker);
        }
    }
    return decl->second;
}

void Parser::insert_identifier(Symbol identifier, const Def* def) {
    assert(!identifier.empty() && "identifier is empty");

    DefOrBinder shadow = (const Def*) nullptr;
    auto decl = id2defbinder_.find(identifier);
    if (decl != id2defbinder_.end())
        shadow = decl->second;

    DefOrBinder mapping = def;
    if (def)
        declarations_.emplace_back(identifier, def, shadow);
    else {
        // nullptr means we want a binder
        mapping = binders_.size();
        binders_.emplace_back(identifier, depth_, shadow);
    }

    id2defbinder_[identifier] = mapping;
}

void Parser::push_decl_scope() { scopes_.push_back(declarations_.size()); }

void Parser::pop_decl_scope() {
    size_t scope = scopes_.back();
    // iterate from the back, such that earlier shadowing declarations re-set the shadow correctly
    for (size_t i = declarations_.size() - 1, e = scope - 1; i != e; --i) {
        auto decl = declarations_[i];

        auto current = id2defbinder_.find(decl.name);
        if (current != id2defbinder_.end()) {
            if (std::holds_alternative<size_t>(current->second)) {
                // if a binder has been declared in this scope and it is still around,
                // it overrides this id and also whatever we shadowed, but instead of
                // shadowing this id it instead shadows the previous shadow
                auto binder = binders_[std::get<size_t>(current->second)];
                assert(std::get<const Def*>(binder.shadow) == decl.def);
                binder.shadow = decl.shadow;
                continue; // nothing else to unbind/rebind
            } else {
                assert(std::get<const Def*>(current->second) == decl.def);
            }
        }

        if (std::holds_alternative<const Def*>(decl.shadow) && std::get<const Def*>(decl.shadow) == nullptr)
            id2defbinder_.erase(decl.name);
        else
            id2defbinder_[decl.name] = decl.shadow;
    }

    declarations_.resize(scope, {Symbol("dummy"), nullptr, 1});
    scopes_.pop_back();
}

//------------------------------------------------------------------------------

const Def* parse(World& world, const char* str) {
    std::istringstream is(str, std::ios::binary);
    Lexer lexer(is, "stdin");
    return Parser(world, lexer).parse_def();
}

}<|MERGE_RESOLUTION|>--- conflicted
+++ resolved
@@ -115,11 +115,7 @@
     Tracker tracker(this);
     eat(Token::Tag::Cn);
     auto domain = parse_def();
-<<<<<<< HEAD
-    return world_.cn(domain, tracker.location());
-=======
-    return world_.cn_type(domain, {tracker});
->>>>>>> 3e0e5488
+    return world_.cn(domain, {tracker});
 }
 
 const Def* Parser::parse_pi() {
