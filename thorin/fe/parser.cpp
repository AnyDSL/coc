#include "thorin/fe/parser.h"

#include "thorin/transform/reduce.h"
#include "thorin/util/log.h"

namespace thorin::fe {

// current syntax
// b ::=    x : e       (binder)
//     |    e           (expr)
//
// e ::=    x           (identifier)
//     |    \n          (DeBruijn index)
//     |    Πb.e        (pi type)
//     |    λb.e        (lambda abstraction)
//     |    [b,...]     (sigma type)
//     |    [b; e]      (variadic)
//     |    (e,...)     (tuple)
//     |    (b; e)      (pack)
//     |    e#e         (extract)
//     |    e#e <- e    (insert)

const Def* Parser::parse_def() {
    Tracker tracker(this);
    std::vector<std::pair<const Def*, Location>> defs;
    parse_curried_defs(defs);
    assert(!defs.empty());
    const Def* def = defs.front().first;
    for (auto [ arg, loc ] : range(defs.begin()+1, defs.end()))
        def = world_.app(def, arg, loc);
    return def;
}

void Parser::parse_curried_defs(std::vector<std::pair<const Def*, Location>>& defs) {
    Tracker tracker(this);
    const Def* def = nullptr;

    if (false) {}
    else if (accept(Token::Tag::Bool))              def = world_.type_bool();
    else if (ahead().isa(Token::Tag::Cn))           def = parse_cn();
    else if (ahead().isa(Token::Tag::Pi))           def = parse_pi();
    else if (ahead().isa(Token::Tag::L_Bracket))    def = parse_sigma_or_variadic();
    else if (ahead().isa(Token::Tag::Lambda))       def = parse_lambda();
    else if (ahead().isa(Token::Tag::Star)
            || ahead().isa(Token::Tag::Arity_Kind)
            || ahead().isa(Token::Tag::Multi_Arity_Kind)) def = parse_qualified_kind();
    else if (ahead().isa(Token::Tag::Backslash))    def = parse_debruijn();
    else if (ahead().isa(Token::Tag::Identifier))   def = parse_identifier();
    else if (ahead().isa(Token::Tag::L_Paren))      def = parse_tuple_or_pack();
    else if (ahead().isa(Token::Tag::L_Brace))      def = parse_lit();
    else if (ahead().isa(Token::Tag::Literal))      def = parse_literal();
    else if (accept(Token::Tag::Qualifier_Type))    def = world_.qualifier_type();
    else if (accept(Token::Tag::QualifierU))        def = world_.unlimited();
    else if (accept(Token::Tag::QualifierR))        def = world_.relevant();
    else if (accept(Token::Tag::QualifierA))        def = world_.affine();
    else if (accept(Token::Tag::QualifierL))        def = world_.linear();
    else if (accept(Token::Tag::Multi_Arity_Kind))  def = world_.multi_arity_kind();

    if (def == nullptr)
        ELOG_LOC(ahead().location(), "expected some expression");

    if (accept(Token::Tag::Sharp))
        def = parse_extract_or_insert(tracker, def);
    // TODO insert <-

    defs.emplace_back(def, tracker.location());

    // an expression follows that can be an argument for an app
    if (ahead().is_app_arg())
        parse_curried_defs(defs);
}

const Def* Parser::parse_debruijn() {
    Tracker tracker(this);
    // De Bruijn index
    eat(Token::Tag::Backslash);
    if (ahead().isa(Token::Tag::Literal)) {
        auto lit = ahead().literal();
        eat(Token::Tag::Literal);
        if (lit.tag == Literal::Tag::Lit_untyped) {
            auto index = lit.box.get_u64();
            if (accept(Token::Tag::ColonColon)) {
                const Def* type = nullptr;
                switch (ahead().tag()) {
                    case Token::Tag::Backslash:  type = parse_debruijn(); break;
                    case Token::Tag::Identifier: type = parse_identifier(); break;
                    case Token::Tag::Pi:         type = parse_pi(); break;
                    case Token::Tag::L_Bracket:  type = parse_sigma_or_variadic(); break;
                    case Token::Tag::Qualifier_Type: type = world_.qualifier_type(); break;
                    case Token::Tag::Star:
                    case Token::Tag::Arity_Kind:
                    case Token::Tag::Multi_Arity_Kind: type = parse_qualified_kind(); break;
                    case Token::Tag::Literal:
                        if (ahead().literal().tag == Literal::Tag::Lit_arity) {
                            type = parse_literal();
                            break;
                        }
                        [[fallthrough]];
                    default: assertf(false, "expected type for De Bruijn variable after '::'");
                }
                return world_.var(type, index, tracker.location());
            }
            return world_.var(debruijn_types_[debruijn_types_.size() - index - 1], index, tracker.location());
        } else {
            assertf(false, "untyped literal expected after '\'");
            THORIN_UNREACHABLE;
        }
    } else {
        assertf(false, "number expected after '\'");
        THORIN_UNREACHABLE;
    }
}

const Def* Parser::parse_cn() {
    Tracker tracker(this);
    eat(Token::Tag::Cn);
    auto domain = parse_def();
<<<<<<< HEAD
    return world_.cn(domain, {tracker});
=======
    return world_.cn_type(domain, tracker.location());
>>>>>>> 37629bfd
}

const Def* Parser::parse_pi() {
    Tracker tracker(this);
    eat(Token::Tag::Pi);
    auto domain = parse_def();
    push_debruijn_type(domain);
    expect(Token::Tag::Dot, "Π type");
    auto body = parse_def();
    pop_debruijn_binders();
    return world_.pi(domain, body, tracker.location());
}

std::vector<const Def*> Parser::parse_sigma_ops() {
    Tracker tracker(this);
    eat(Token::Tag::L_Bracket);

    if (accept(Token::Tag::R_Bracket))
        return {};

    auto first = parse_def();
    push_debruijn_type(first);

    if (accept(Token::Tag::Semicolon)) {
        auto body = parse_def();
        expect(Token::Tag::R_Bracket, "variadic");
        pop_debruijn_binders();
        return {world_.variadic(first, body, tracker.location())};
    }

    auto defs = parse_list(Token::Tag::R_Bracket, Token::Tag::Comma, [&] {
            auto elem = parse_def();
            push_debruijn_type(elem);
            return elem;
        }, "elements of sigma type", first);
    // shift binders declared within the sigma by generating
    // extracts to the DeBruijn variable \0 (the current binder)
    shift_binders(defs.size());
    return defs;
}

const Def* Parser::parse_sigma_or_variadic() {
    Tracker tracker(this);
    return world_.sigma(parse_sigma_ops(), tracker.location());
}

const Def* Parser::parse_lambda() {
    Tracker tracker(this);
    eat(Token::Tag::Lambda);
    auto domain = parse_def();
    push_debruijn_type(domain);
    expect(Token::Tag::Dot, "λ abstraction");
    auto body = parse_def();
    pop_debruijn_binders();
    return world_.lambda(domain, body, tracker.location());
}

const Def* Parser::parse_optional_qualifier() {
    const Def* q = world_.unlimited();
    switch (ahead().tag()) {
        case Token::Tag::Backslash:  q = parse_debruijn(); break;
        case Token::Tag::Identifier: q = parse_identifier(); break;
        case Token::Tag::QualifierU: next(); q = world_.unlimited(); break;
        case Token::Tag::QualifierR: next(); q = world_.relevant(); break;
        case Token::Tag::QualifierA: next(); q = world_.affine(); break;
        case Token::Tag::QualifierL: next(); q = world_.linear(); break;
        default: break;
    }

    return q;
}

const Def* Parser::parse_qualified_kind() {
    auto kind_tag = ahead().tag();
    eat(kind_tag);
    const Def* qualifier = parse_optional_qualifier();
    switch (kind_tag) {
        case Token::Tag::Star:
            return world_.star(qualifier);
        case Token::Tag::Arity_Kind:
            return world_.arity_kind(qualifier);
        case Token::Tag::Multi_Arity_Kind:
            return world_.multi_arity_kind(qualifier);
        default:
            THORIN_UNREACHABLE;
    }
}

const Def* Parser::parse_tuple_or_pack() {
    Tracker tracker(this);
    eat(Token::Tag::L_Paren);

    if (accept(Token::Tag::R_Paren))
        return world_.val_unit();

    auto first = parse_def();
    if (accept(Token::Tag::Semicolon)) {
        push_debruijn_type(first);
        auto body = parse_def();
        expect(Token::Tag::R_Paren, "pack");
        pop_debruijn_binders();
        return world_.pack(first, body, tracker.location());
    }

    auto defs = parse_list(Token::Tag::R_Paren, Token::Tag::Comma, [&] { return parse_def(); }, "elements of tuple", first);
    return world_.tuple(defs, tracker.location());
}

const Def* Parser::parse_lit() {
    Tracker tracker(this);

    eat(Token::Tag::L_Brace);
    if (!ahead().isa(Token::Tag::Literal))
        ELOG_LOC(ahead().location(), "literal expected");

    auto box = ahead().literal().box;
    eat(Token::Tag::Literal);

    expect(Token::Tag::Colon, "literal");
    auto type = parse_def();
    expect(Token::Tag::R_Brace, "literal");

    return world_.lit(type, box, tracker.location());
}

const Def* Parser::parse_extract_or_insert(Tracker tracker, const Def* a) {
    auto b = parse_def();
    if (accept(Token::Tag::Arrow)) {
        auto c = parse_def();
        return world_.insert(a, b, c, tracker.location());
    }

    return world_.extract(a, b, tracker.location());
}

const Def* Parser::parse_literal() {
    Tracker tracker(this);
    assert(ahead().isa(Token::Tag::Literal));
    auto literal = next().literal();
    if (literal.tag == Literal::Tag::Lit_index) {
        assert(ahead().isa(Token::Tag::Literal));
        auto index_arity = next().literal();
        assert(index_arity.tag == Literal::Tag::Lit_index_arity);
        const Def* qualifier = parse_optional_qualifier();
        return world_.index(world_.arity(index_arity.box.get_u64(), qualifier), literal.box.get_u64(), tracker.location());
    } else if (literal.tag == Literal::Tag::Lit_arity) {
        const Def* qualifier = parse_optional_qualifier();
        return world_.arity(literal.box.get_u64(), qualifier, tracker.location());
    }

    assertf(false, "unhandled literal {}", literal.box.get_u64());
    THORIN_UNREACHABLE;
}

Token Parser::next() {
    auto result = ahead();
    ahead_[0] = ahead_[1];
    ahead_[1] = lexer_.lex();
    return result;
}

Token Parser::eat(Token::Tag tag) {
    auto result = ahead();
    assert_unused(result.isa(tag));
    next();
    return result;
}

Token Parser::expect(Token::Tag tag, const char* context) {
    auto result = ahead();
    if (!ahead().isa(tag)) {
        ELOG_LOC(ahead().location(), "expected '{}', got '{}' while parsing {}",
                Token::tag_to_string(tag), Token::tag_to_string(ahead().tag()), context);
    }
    next();
    return result;
}

bool Parser::accept(Token::Tag tag) {
    if (!ahead().isa(tag))
        return false;
    next();
    return true;
}

const Def* Parser::parse_identifier() {
    Tracker tracker(this);
    auto symbol = eat(Token::Tag::Identifier).symbol();
    const Def* def = nullptr;
    if (accept(Token::Tag::Colon)) {
        // binder
        def = parse_def();
        insert_identifier(symbol);
    } else if (accept(Token::Tag::Equal)) { // id = e; def
        // let
        // TODO parse multiple lets/nominals into one scope for mutual recursion and such
        push_decl_scope();
        auto let = parse_def();
        expect(Token::Tag::Semicolon, "a let definition");
        insert_identifier(symbol, let);
        def = parse_def();
        pop_decl_scope();
    } else if (accept(Token::Tag::ColonColon)) { // id :: type := e; def
        // TODO parse multiple lets/nominals into one scope for mutual recursion and such
        auto type = parse_def();
        expect(Token::Tag::ColonEqual, "a nominal definition");
<<<<<<< HEAD

        if (accept(Token::Tag::Lambda)) {
            auto lambda = world_.lambda(type->as<Pi>(), {tracker}); // TODO properly set back location
            insert_identifier(symbol, lambda);
            Tracker tracker(this);
            push_decl_scope();
            auto symbol = expect(Token::Tag::Identifier, "parameter name for nomimal λ").symbol();
            insert_identifier(symbol, lambda->param({tracker, symbol}));
            expect(Token::Tag::Dot, "λ abstraction");
            auto body = parse_def();
            pop_decl_scope();
            lambda->set(body);
        } else {
            assert(false && "TODO");
=======
        // we first abuse the variable to debruijn lookup to parse the whole def structurally
        insert_identifier(id);
        push_debruijn_type(type);
        auto structural = parse_def();
        pop_debruijn_binders();
        // build the stub
        Def* nominal = nullptr;
        Debug dbg(tracker.location(), id.str());
        if (auto lambda = structural->isa<Lambda>())
            nominal = world_.lambda(lambda->type(), dbg);
        else if (auto sigma = structural->isa<Sigma>())
            nominal = world_.sigma(type, sigma->num_ops(), dbg);
        else {
            assertf(false, "TODO unimplemented nominal {} with type {} at {}",
                    structural, type, tracker.location());
>>>>>>> 37629bfd
        }

        eat(Token::Tag::Semicolon);
        push_decl_scope();
        def = parse_def();
        pop_decl_scope();
    } else {
        // use
<<<<<<< HEAD
        auto decl = lookup(tracker, symbol);
        if (std::holds_alternative<size_t>(decl)) {
            auto binder_idx = std::get<size_t>(decl);
=======
        auto decl = lookup(tracker, id);
        if (decl.is_binder()) {
            auto binder_idx = decl.binder();
>>>>>>> 37629bfd
            const Binder& it = binders_[binder_idx];
            auto index = depth_ - it.depth;
            auto type = shift_free_vars(debruijn_types_[it.depth], index);
            const Def* var = world_.var(type, index - 1, tracker.location());
            for (auto i : reverse_range(it.indices))
                var = world_.extract(var, i, tracker.location());
            def = var;
        } else { // nominal, let, or axiom
            return decl.def();
        }
    }
    return def;
}

void Parser::push_debruijn_type(const Def* bruijn) {
    depth_++;
    debruijn_types_.push_back(bruijn);
}

void Parser::pop_debruijn_binders() {
    depth_--;
    while (!binders_.empty()) {
        auto binder = binders_.back();
        if (binder.depth < depth_) break;
        if (binder.shadow.is_def() && binder.shadow.def() == nullptr)
            id2defbinder_.erase(binder.name);
        else
            id2defbinder_[binder.name] = binder.shadow;
        binders_.pop_back();
    }
    debruijn_types_.pop_back();
}

void Parser::shift_binders(size_t count) {
    // shift binders declared within a sigma by adding extracts
    size_t new_depth = depth_ - count;
    for (Binder& binder : reverse_range(binders_)) {
        if (binder.depth < new_depth) break;
        binder.indices.push_back(binder.depth - new_depth);
        binder.depth = new_depth;
    }
    debruijn_types_.resize(debruijn_types_.size() - count);
    depth_ = new_depth;
}

Parser::DefOrBinder Parser::lookup(const Tracker& tracker, Symbol identifier) {
    assert(!identifier.empty() && "identifier is empty");

    auto decl = id2defbinder_.find(identifier);
    if (decl == id2defbinder_.end()) {
        if (auto a = world_.lookup_axiom(identifier))
            return a;
        else if (auto e = world_.lookup_external(identifier))
            return e;
        else {
            assertf(false, "'{}' at {} not found in current scope", identifier.str(), tracker.location());
        }
    }
    return decl->second;
}

void Parser::insert_identifier(Symbol identifier, const Def* def) {
    assert(!identifier.empty() && "identifier is empty");

    DefOrBinder shadow = (const Def*) nullptr;
    auto decl = id2defbinder_.find(identifier);
    if (decl != id2defbinder_.end())
        shadow = decl->second;

    DefOrBinder mapping = def;
    if (def)
        declarations_.emplace_back(identifier, def, shadow);
    else {
        // nullptr means we want a binder
        mapping = binders_.size();
        binders_.emplace_back(identifier, depth_, shadow);
    }

    id2defbinder_[identifier] = mapping;
}

void Parser::push_decl_scope() { scopes_.push_back(declarations_.size()); }

void Parser::pop_decl_scope() {
    size_t scope = scopes_.back();
    // iterate from the back, such that earlier shadowing declarations re-set the shadow correctly
    for (size_t i = declarations_.size() - 1, e = scope - 1; i != e; --i) {
        auto decl = declarations_[i];

        auto current = id2defbinder_.find(decl.name);
        if (current != id2defbinder_.end()) {
            if (current->second.is_binder()) {
                // if a binder has been declared in this scope and it is still around,
                // it overrides this id and also whatever we shadowed, but instead of
                // shadowing this id it instead shadows the previous shadow
                auto binder = binders_[current->second.binder()];
                assert(binder.shadow.def() == decl.def);
                binder.shadow = decl.shadow;
                continue; // nothing else to unbind/rebind
            } else {
                assert(current->second.def() == decl.def);
            }
        }

        if (decl.shadow.is_def() && decl.shadow.def() == nullptr)
            id2defbinder_.erase(decl.name);
        else
            id2defbinder_[decl.name] = decl.shadow;
    }

    declarations_.resize(scope, {Symbol("dummy"), nullptr, 1});
    scopes_.pop_back();
}

//------------------------------------------------------------------------------

const Def* parse(World& world, const char* str) {
    std::istringstream is(str, std::ios::binary);
    Lexer lexer(is, "stdin");
    return Parser(world, lexer).parse_def();
}

}<|MERGE_RESOLUTION|>--- conflicted
+++ resolved
@@ -115,11 +115,7 @@
     Tracker tracker(this);
     eat(Token::Tag::Cn);
     auto domain = parse_def();
-<<<<<<< HEAD
-    return world_.cn(domain, {tracker});
-=======
-    return world_.cn_type(domain, tracker.location());
->>>>>>> 37629bfd
+    return world_.cn(domain, tracker.location());
 }
 
 const Def* Parser::parse_pi() {
@@ -326,38 +322,20 @@
         // TODO parse multiple lets/nominals into one scope for mutual recursion and such
         auto type = parse_def();
         expect(Token::Tag::ColonEqual, "a nominal definition");
-<<<<<<< HEAD
 
         if (accept(Token::Tag::Lambda)) {
-            auto lambda = world_.lambda(type->as<Pi>(), {tracker}); // TODO properly set back location
+            auto lambda = world_.lambda(type->as<Pi>(), tracker.location()); // TODO properly set back location
             insert_identifier(symbol, lambda);
             Tracker tracker(this);
             push_decl_scope();
             auto symbol = expect(Token::Tag::Identifier, "parameter name for nomimal λ").symbol();
-            insert_identifier(symbol, lambda->param({tracker, symbol}));
+            insert_identifier(symbol, lambda->param({tracker.location(), symbol}));
             expect(Token::Tag::Dot, "λ abstraction");
             auto body = parse_def();
             pop_decl_scope();
             lambda->set(body);
         } else {
             assert(false && "TODO");
-=======
-        // we first abuse the variable to debruijn lookup to parse the whole def structurally
-        insert_identifier(id);
-        push_debruijn_type(type);
-        auto structural = parse_def();
-        pop_debruijn_binders();
-        // build the stub
-        Def* nominal = nullptr;
-        Debug dbg(tracker.location(), id.str());
-        if (auto lambda = structural->isa<Lambda>())
-            nominal = world_.lambda(lambda->type(), dbg);
-        else if (auto sigma = structural->isa<Sigma>())
-            nominal = world_.sigma(type, sigma->num_ops(), dbg);
-        else {
-            assertf(false, "TODO unimplemented nominal {} with type {} at {}",
-                    structural, type, tracker.location());
->>>>>>> 37629bfd
         }
 
         eat(Token::Tag::Semicolon);
@@ -366,15 +344,9 @@
         pop_decl_scope();
     } else {
         // use
-<<<<<<< HEAD
         auto decl = lookup(tracker, symbol);
-        if (std::holds_alternative<size_t>(decl)) {
-            auto binder_idx = std::get<size_t>(decl);
-=======
-        auto decl = lookup(tracker, id);
         if (decl.is_binder()) {
             auto binder_idx = decl.binder();
->>>>>>> 37629bfd
             const Binder& it = binders_[binder_idx];
             auto index = depth_ - it.depth;
             auto type = shift_free_vars(debruijn_types_[it.depth], index);
