#ifndef THORIN_WORLD_H
#define THORIN_WORLD_H

#include <memory>
#include <string>

#include "thorin/def.h"

namespace thorin {

class World {
public:
    struct DefHash {
        uint64_t operator()(const Def* def) const { return def->hash(); }
    };

    struct DefEqual {
        bool operator()(const Def* d1, const Def* d2) const { return d2->equal(d1); }
    };

    typedef HashSet<const Def*, DefHash, DefEqual> DefSet;

    World& operator=(const World&) = delete;
    World(const World&) = delete;

    World();
    virtual ~World() { for (auto def : defs_) def->~Def(); }

<<<<<<< HEAD
    const Star* star() const { return star_; }

    const Assume* assume(const Def* type, const std::string& name = "") {
        return insert<Assume>(0, *this, type, name);
    }

    const Var* type_var(int index, const std::string& name = "") {
        return unify<Var>(0, *this, star(), index, name);
    }
    const Var* var(Defs types, int index, const std::string& name = "") {
        return var(sigma(types), index, name);
    }
    const Var* var(const Def* type, int index, const std::string& name = "") {
        return unify<Var>(0, *this, type, index, name);
    }
=======
    const Star* star(Qualifier::URAL q = Qualifier::Unrestricted) const { return star_[q]; }
    const Error* error() const { return error_; }

    const Var* var(const Def* type, int index, const std::string& name = "") {
        return unify(alloc<Var>(0, *this, type, index, name));
    }
    const Var* var(Defs types, int index, const std::string& name = "") {
        return var(sigma(types), index, name);
    }

    const Assume* assume(const Def* type, const std::string& name = "") {
        return assume(type, type ? type->qualifier() : Qualifier::Unrestricted, name);
    }
    // Needed for differently qualified *s
    const Assume* assume(const Def* type, Qualifier::URAL q, const std::string& name = "") {
        assert(!type || type->qualifier() == q);
        return insert(alloc<Assume>(0, *this, type, q, name));
    }

    const Lambda* lambda(const Def* domain, const Def* body, const std::string& name = "") {
        return lambda(domain, body, Qualifier::Unrestricted, name);
    }
    const Lambda* lambda(const Def* domain, const Def* body, Qualifier::URAL type_q,
                         const std::string& name = "") {
        return lambda(Defs({domain}), body, type_q, name);
    }
    const Lambda* lambda(Defs domains, const Def* body, const std::string& name = "") {
        return lambda(domains, body, Qualifier::Unrestricted, name);
    }
    const Lambda* lambda(Defs domains, const Def* body, Qualifier::URAL type_q,
                         const std::string& name = "") {
        return pi_lambda(pi(domains, body->type(), type_q), body, name);
    }
    const Lambda* pi_lambda(const Pi* type, const Def* body, const std::string& name = "");
>>>>>>> 53f09701

    const Pi* pi(const Def* domain, const Def* body, const std::string& name = "") {
        return pi(Defs({domain}), body, name);
    }
<<<<<<< HEAD
    const Pi* pi(Defs domains, const Def* body, const std::string& name = "");
    const Lambda* lambda(const Def* domain, const Def* body, const std::string& name = "") {
        return lambda(Defs({domain}), body, name);
    }
    const Lambda* lambda(Defs domains, const Def* body, const std::string& name = "");
    const Lambda* pi_lambda(const Pi* pi, const Def* body, const std::string& name = "");
=======
    const Pi* pi(const Def* domain, const Def* body, Qualifier::URAL q,
                  const std::string& name = "") {
        return pi(Defs({domain}), body, q, name);
    }
    const Pi* pi(Defs domains, const Def* body, const std::string& name = "") {
        return pi(domains, body, Qualifier::Unrestricted, name);
    }
    const Pi* pi(Defs domains, const Def* body, Qualifier::URAL q, const std::string& name = "");

>>>>>>> 53f09701
    const Def* app(const Def* callee, Defs args, const std::string& name = "");
    const Def* app(const Def* callee, const Def* arg, const std::string& name = "") {
        return app(callee, Defs({arg}), name);
    }

<<<<<<< HEAD
    const Def* sigma(Defs, const std::string& name = "");
    Sigma* sigma(size_t num_ops, const Def* type, const std::string& name = "") {
        return insert<Sigma>(num_ops, *this, type, num_ops, name);
    }
    Sigma* sigma_type(size_t num_ops, const std::string& name = "") { return sigma(num_ops, star(), name); }
    Sigma* sigma_kind(size_t num_ops, const std::string& name = "") { return sigma(num_ops, nullptr, name); }
=======
>>>>>>> 53f09701
    const Def* tuple(const Def* type, Defs defs, const std::string& name = "");
    const Def* tuple(Defs defs, const std::string& name = "") {
        return tuple(sigma(types(defs), name), defs, name);
    }
<<<<<<< HEAD
    const Def* extract(const Def* def, int index, const std::string& name = "");

    const Def* intersection(Defs defs, const std::string& name = "");
    const Def* all(Defs defs, const std::string& name = "");
    const Def* pick(const Def* type, const Def* def, const std::string& name = "");

    const Def* variant(Defs defs, const std::string& name = "");
    const Def* any(const Def* type, int index, const Def* def, const std::string& name = "");
    const Def* match(const Def* def, Defs handlers, const std::string& name = "");

    const Sigma* unit() { return sigma(Defs())->as<Sigma>(); }
    const Assume* nat() { return nat_; }
    const Assume* boolean() { return boolean_; }
=======

    const Def* sigma(Defs defs, const std::string& name = "") {
        return sigma(defs, Qualifier::meet(defs), name);
    }
    const Def* sigma(Defs, Qualifier::URAL q, const std::string& name = "");
    Sigma* sigma(size_t num_ops, Qualifier::URAL q = Qualifier::Unrestricted,
                 const std::string& name = "") {
        return insert(alloc<Sigma>(num_ops, *this, num_ops, q, name));
    }
    const Def* intersection(Defs defs, const std::string& name = "") {
        return intersection(defs, Qualifier::meet(defs), name);
    }
    const Def* intersection(Defs defs, Qualifier::URAL q, const std::string& name = "");
    const Def* variant(Defs defs, const std::string& name = "") {
        return variant(defs, Qualifier::meet(defs), name);
    }
    const Def* variant(Defs defs, Qualifier::URAL q, const std::string& name = "");
    const Def* all(Defs defs, const std::string& name = "") {
        return all(intersection(defs), defs, name);
    }
    const Def* all(const Def* type, Defs defs, const std::string& name = "");
    const Def* any(const Def* type, const Def* def, const std::string& name = "");
    const Sigma* unit() { return sigma(Defs())->as<Sigma>(); }

    const Assume* nat(Qualifier::URAL q = Qualifier::Unrestricted) { return nat_[q]; }
    const Assume* boolean(Qualifier::URAL q = Qualifier::Unrestricted) { return boolean_[q]; }
    const Def* extract(const Def* def, const Def* i);
    const Def* extract(const Def* def, int i) {
        return extract(def, assume(nat(), std::to_string(i)));
    }
>>>>>>> 53f09701

    const DefSet& defs() const { return defs_; }

    friend void swap(World& w1, World& w2) {
        using std::swap;
        swap(w1.defs_, w2.defs_);
        w1.fix();
        w2.fix();
    }

private:
    void fix() { for (auto def : defs_) def->world_ = this; }

    bool too_many_affine_uses(Defs defs) {
        for (auto def : defs) {
            if (def->is_term() && def->type()->is_affine() && def->num_uses() > 0)
                return true;
        }
        return false;
    }

protected:
    template<class T, class... Args>
    const T* unify(size_t num_ops, Args&&... args) {
        auto def = alloc<T>(num_ops, args...);
        assert(!def->is_nominal());
        auto p = defs_.emplace(def);
        if (p.second) {
            def->wire_uses();
            return def;
        }

        --Def::gid_counter_;
        dealloc(def);
        return static_cast<const T*>(*p.first);
    }

    template<class T, class... Args>
    T* insert(size_t num_ops, Args&&... args) {
        auto def = alloc<T>(num_ops, args...);
        auto p = defs_.emplace(def);
        assert_unused(p.second);
        return def;
    }

    struct Page {
        static const size_t Size = 1024 * 1024 - sizeof(std::unique_ptr<int>); // 1MB - sizeof(next)
        std::unique_ptr<Page> next;
        char buffer[Size];
    };

    template<class T, class... Args>
    T* alloc(size_t num_ops, Args&&... args) {
        static_assert(sizeof(Def) == sizeof(T), "you are not allowed to introduce any additional data in subclasses of Def");
#ifndef NDEBUG
        static bool guard = false;
        assert(guard = !guard && "you are not allowed to recursively invoke alloc");
#endif
        size_t num_bytes = sizeof(T) + sizeof(const Def*) * num_ops;
        assert(num_bytes < Page::Size);

        if (buffer_index_ + num_bytes >= Page::Size) {
            auto page = new Page;
            cur_page_->next.reset(page);
            cur_page_ = page;
            buffer_index_ = 0;
        }

        auto result = new (cur_page_->buffer + buffer_index_) T(args...);
        buffer_index_ += num_bytes;
        assert(buffer_index_ % alignof(T) == 0);

#ifndef NDEBUG
        guard = !guard;
#endif
        return result;
    }

    template<class T>
    void dealloc(const T* def) {
        size_t num_bytes = sizeof(T) + def->num_ops() * sizeof(const Def*);
        def->~T();
        if (intptr_t(buffer_index_ - num_bytes) > 0) // don't care otherwise
            buffer_index_-= num_bytes;
        assert(buffer_index_ % alignof(T) == 0);
    }

    std::unique_ptr<Page> root_page_;
    Page* cur_page_;
    size_t buffer_index_ = 0;
    DefSet defs_;
    const Array<const Star*> star_;
    const Error* error_;
    const Array<const Assume*> nat_;
    const Array<const Assume*> boolean_;
};

}

#endif<|MERGE_RESOLUTION|>--- conflicted
+++ resolved
@@ -26,13 +26,16 @@
     World();
     virtual ~World() { for (auto def : defs_) def->~Def(); }
 
-<<<<<<< HEAD
-    const Star* star() const { return star_; }
-
+    const Star* star(Qualifier::URAL q = Qualifier::Unrestricted) const { return star_[q]; }
     const Assume* assume(const Def* type, const std::string& name = "") {
-        return insert<Assume>(0, *this, type, name);
-    }
-
+        return assume(type, type ? type->qualifier() : Qualifier::Unrestricted, name);
+    }
+    // TODO Needed to access the differently qualified *s
+    const Assume* assume(const Def* type, Qualifier::URAL q, const std::string& name = "") {
+        assert(!type || type->qualifier() == q);
+        return insert<Assume>(0, *this, type, q, name);
+    }
+    const Error* error() const { return error_; }
     const Var* type_var(int index, const std::string& name = "") {
         return unify<Var>(0, *this, star(), index, name);
     }
@@ -42,26 +45,17 @@
     const Var* var(const Def* type, int index, const std::string& name = "") {
         return unify<Var>(0, *this, type, index, name);
     }
-=======
-    const Star* star(Qualifier::URAL q = Qualifier::Unrestricted) const { return star_[q]; }
-    const Error* error() const { return error_; }
-
-    const Var* var(const Def* type, int index, const std::string& name = "") {
-        return unify(alloc<Var>(0, *this, type, index, name));
-    }
-    const Var* var(Defs types, int index, const std::string& name = "") {
-        return var(sigma(types), index, name);
-    }
-
-    const Assume* assume(const Def* type, const std::string& name = "") {
-        return assume(type, type ? type->qualifier() : Qualifier::Unrestricted, name);
-    }
-    // Needed for differently qualified *s
-    const Assume* assume(const Def* type, Qualifier::URAL q, const std::string& name = "") {
-        assert(!type || type->qualifier() == q);
-        return insert(alloc<Assume>(0, *this, type, q, name));
-    }
-
+
+    const Pi* pi(const Def* domain, const Def* body, const std::string& name = "") {
+        return pi(Defs({domain}), body, name);
+    }
+    const Pi* pi(Defs domains, const Def* body, const std::string& name = "") {
+        return pi(domains, body, Qualifier::Unrestricted, name);
+    }
+    const Pi* pi(const Def* domain, const Def* body, Qualifier::URAL q, const std::string& name = "") {
+        return pi(Defs({domain}), body, q, name);
+    }
+    const Pi* pi(Defs domains, const Def* body, Qualifier::URAL q, const std::string& name = "");
     const Lambda* lambda(const Def* domain, const Def* body, const std::string& name = "") {
         return lambda(domain, body, Qualifier::Unrestricted, name);
     }
@@ -72,98 +66,54 @@
     const Lambda* lambda(Defs domains, const Def* body, const std::string& name = "") {
         return lambda(domains, body, Qualifier::Unrestricted, name);
     }
-    const Lambda* lambda(Defs domains, const Def* body, Qualifier::URAL type_q,
-                         const std::string& name = "") {
+    const Lambda* lambda(Defs domains, const Def* body, Qualifier::URAL type_q, const std::string& name = "") {
         return pi_lambda(pi(domains, body->type(), type_q), body, name);
     }
-    const Lambda* pi_lambda(const Pi* type, const Def* body, const std::string& name = "");
->>>>>>> 53f09701
-
-    const Pi* pi(const Def* domain, const Def* body, const std::string& name = "") {
-        return pi(Defs({domain}), body, name);
-    }
-<<<<<<< HEAD
-    const Pi* pi(Defs domains, const Def* body, const std::string& name = "");
-    const Lambda* lambda(const Def* domain, const Def* body, const std::string& name = "") {
-        return lambda(Defs({domain}), body, name);
-    }
-    const Lambda* lambda(Defs domains, const Def* body, const std::string& name = "");
     const Lambda* pi_lambda(const Pi* pi, const Def* body, const std::string& name = "");
-=======
-    const Pi* pi(const Def* domain, const Def* body, Qualifier::URAL q,
-                  const std::string& name = "") {
-        return pi(Defs({domain}), body, q, name);
-    }
-    const Pi* pi(Defs domains, const Def* body, const std::string& name = "") {
-        return pi(domains, body, Qualifier::Unrestricted, name);
-    }
-    const Pi* pi(Defs domains, const Def* body, Qualifier::URAL q, const std::string& name = "");
-
->>>>>>> 53f09701
     const Def* app(const Def* callee, Defs args, const std::string& name = "");
     const Def* app(const Def* callee, const Def* arg, const std::string& name = "") {
         return app(callee, Defs({arg}), name);
     }
 
-<<<<<<< HEAD
-    const Def* sigma(Defs, const std::string& name = "");
+    const Def* sigma(Defs defs, const std::string& name = "") {
+        return sigma(defs, Qualifier::meet(defs), name);
+    }
+    const Def* sigma(Defs, Qualifier::URAL q, const std::string& name = "");
     Sigma* sigma(size_t num_ops, const Def* type, const std::string& name = "") {
         return insert<Sigma>(num_ops, *this, type, num_ops, name);
     }
-    Sigma* sigma_type(size_t num_ops, const std::string& name = "") { return sigma(num_ops, star(), name); }
-    Sigma* sigma_kind(size_t num_ops, const std::string& name = "") { return sigma(num_ops, nullptr, name); }
-=======
->>>>>>> 53f09701
-    const Def* tuple(const Def* type, Defs defs, const std::string& name = "");
+    Sigma* sigma_type(size_t num_ops, Qualifier::URAL q, const std::string& name = "") {
+        return sigma(num_ops, star(q), name);
+    }
+    Sigma* sigma_kind(size_t num_ops, Qualifier::URAL q, const std::string& name = "") {
+        return insert<Sigma>(num_ops, *this, num_ops, q, name);
+    }
     const Def* tuple(Defs defs, const std::string& name = "") {
         return tuple(sigma(types(defs), name), defs, name);
     }
-<<<<<<< HEAD
+    const Def* tuple(Defs defs, Qualifier::URAL type_q, const std::string& name = "") {
+        return tuple(sigma(types(defs), type_q, name), defs, name);
+    }
+    const Def* tuple(const Def* type, Defs defs, const std::string& name = "");
     const Def* extract(const Def* def, int index, const std::string& name = "");
 
-    const Def* intersection(Defs defs, const std::string& name = "");
+    const Def* intersection(Defs defs, const std::string& name = "") {
+        return intersection(defs, Qualifier::meet(defs), name);
+    }
+    const Def* intersection(Defs defs, Qualifier::URAL q, const std::string& name = "");
     const Def* all(Defs defs, const std::string& name = "");
     const Def* pick(const Def* type, const Def* def, const std::string& name = "");
 
-    const Def* variant(Defs defs, const std::string& name = "");
-    const Def* any(const Def* type, int index, const Def* def, const std::string& name = "");
-    const Def* match(const Def* def, Defs handlers, const std::string& name = "");
-
-    const Sigma* unit() { return sigma(Defs())->as<Sigma>(); }
-    const Assume* nat() { return nat_; }
-    const Assume* boolean() { return boolean_; }
-=======
-
-    const Def* sigma(Defs defs, const std::string& name = "") {
-        return sigma(defs, Qualifier::meet(defs), name);
-    }
-    const Def* sigma(Defs, Qualifier::URAL q, const std::string& name = "");
-    Sigma* sigma(size_t num_ops, Qualifier::URAL q = Qualifier::Unrestricted,
-                 const std::string& name = "") {
-        return insert(alloc<Sigma>(num_ops, *this, num_ops, q, name));
-    }
-    const Def* intersection(Defs defs, const std::string& name = "") {
-        return intersection(defs, Qualifier::meet(defs), name);
-    }
-    const Def* intersection(Defs defs, Qualifier::URAL q, const std::string& name = "");
     const Def* variant(Defs defs, const std::string& name = "") {
         return variant(defs, Qualifier::meet(defs), name);
     }
     const Def* variant(Defs defs, Qualifier::URAL q, const std::string& name = "");
-    const Def* all(Defs defs, const std::string& name = "") {
-        return all(intersection(defs), defs, name);
-    }
-    const Def* all(const Def* type, Defs defs, const std::string& name = "");
     const Def* any(const Def* type, const Def* def, const std::string& name = "");
+    const Def* match(const Def* def, Defs handlers, const std::string& name = "");
+
     const Sigma* unit() { return sigma(Defs())->as<Sigma>(); }
-
     const Assume* nat(Qualifier::URAL q = Qualifier::Unrestricted) { return nat_[q]; }
     const Assume* boolean(Qualifier::URAL q = Qualifier::Unrestricted) { return boolean_[q]; }
-    const Def* extract(const Def* def, const Def* i);
-    const Def* extract(const Def* def, int i) {
-        return extract(def, assume(nat(), std::to_string(i)));
-    }
->>>>>>> 53f09701
 
     const DefSet& defs() const { return defs_; }
 
