#ifndef THORIN_WORLD_H
#define THORIN_WORLD_H

#include <memory>
#include <string>

#include "thorin/def.h"

namespace thorin {

class World {
public:
    struct DefHash {
        static uint64_t hash(const Def* def) { return def->hash(); }
        static bool eq(const Def* d1, const Def* d2) { return d2->equal(d1); }
        static const Def* sentinel() { return (const Def*)(1); }
    };

    typedef HashSet<const Def*, DefHash> DefSet;

    World& operator=(const World&) = delete;
    World(const World&) = delete;

    World();
    ~World();

    //@{ create universe and kinds
    const Universe* universe() const { return universe_; }
    const ArityKind* arity_kind(QualifierTag q = QualifierTag::Unlimited) const { return arity_kind_[size_t(q)]; }
    const ArityKind* arity_kind(const Def* q) {
        if (auto cq = q->isa<Qualifier>())
            return arity_kind(cq->qualifier_tag());
        return unify<ArityKind>(1, *this, q);
    }
    const MultiArityKind* multi_arity_kind(QualifierTag q = QualifierTag::Unlimited) const { return multi_arity_kind_[size_t(q)]; }
    const MultiArityKind* multi_arity_kind(const Def* q) {
        if (auto cq = q->isa<Qualifier>())
            return multi_arity_kind(cq->qualifier_tag());
        return unify<MultiArityKind>(1, *this, q);
    }
    const Star* star(QualifierTag q = QualifierTag::Unlimited) const { return star_[size_t(q)]; }
    const Star* star(const Def* q) {
        if (auto cq = q->isa<Qualifier>())
            return star(cq->qualifier_tag());
        return unify<Star>(1, *this, q);
    }
    //@}

    //@{ create qualifier
    const QualifierType* qualifier_type() const { return qualifier_type_; }
    const Qualifier* qualifier(QualifierTag q = QualifierTag::Unlimited) const { return qualifier_[size_t(q)]; }
    const Qualifier* unlimited() const { return qualifier(QualifierTag::Unlimited); }
    const Qualifier* affine() const { return qualifier(QualifierTag::Affine); }
    const Qualifier* linear() const { return qualifier(QualifierTag::Linear); }
    const Qualifier* relevant() const { return qualifier(QualifierTag::Relevant); }
    const std::array<const Qualifier*, 4>& qualifiers() const { return qualifier_; }
    //@}

    //@{ create Pi
    const Pi* pi(const Def* domain, const Def* body, Debug dbg = {}) {
        return pi(domain, body, unlimited(), dbg);
    }
    const Pi* pi(const Def* domain, const Def* body, const Def* qualifier, Debug dbg = {});
    //@}

    //@{ create Lambda
    const Def* lambda(const Def* domain, const Def* body, Debug dbg = {}) {
        return lambda(domain, body, unlimited(), dbg);
    }
    const Def* lambda(const Def* domain, const Def* body, const Def* type_qualifier, Debug dbg = {});
    //@}

    //@{ create App
    const Def* app(const Def* callee, Defs args, Debug dbg = {}) {
        return app(callee, tuple(args, dbg), dbg);
    }
    const Def* app(const Def* callee, const Def* arg, Debug dbg = {});
    //@}

    //@{ create Units
    const Def* unit(QualifierTag q = QualifierTag::Unlimited) { return unit_[size_t(q)]; }
    const Def* unit(const Def* q) {
        if (auto cq = q->isa<Qualifier>())
            return unit(cq->qualifier_tag());
        return arity(1, q);
    }
    const Def* unit_kind(QualifierTag q = QualifierTag::Unlimited) { return variadic(arity(0), star(q)); }
    const Def* unit_kind(const Def* q) { return variadic(arity(0), star(q)); }
    //@}

    //@{ create Sigma
    /// @em structural Sigma types or kinds
    const Def* sigma(Defs defs, Debug dbg = {}) { return sigma(nullptr, defs, dbg); }
    const Def* sigma(const Def* qualifier, Defs, Debug dbg = {});
    /// Nominal sigma types or kinds
    Sigma* sigma(const Def* type, size_t num_ops, Debug dbg = {}) {
        return insert<Sigma>(num_ops, type, num_ops, dbg);
    }
    /// @em nominal Sigma of type Star
    Sigma* sigma_type(size_t num_ops, Debug dbg = {}) {
        return sigma_type(unlimited(), num_ops, dbg);
    }
    /// @em nominal Sigma of type Star
    Sigma* sigma_type(const Def* qualifier, size_t num_ops, Debug dbg = {}) {
        return sigma(star(qualifier), num_ops, dbg);
    }
    /// @em nominal Sigma of type Universe
    Sigma* sigma_kind(size_t num_ops, Debug dbg = {}) {
        return insert<Sigma>(num_ops, *this, num_ops, dbg);
    }
    //@}

    //@{ create Variadic
    const Def* variadic(const Def* arities, const Def* body, Debug dbg = {});
    const Def* variadic(Defs arities, const Def* body, Debug dbg = {});
    const Def* variadic(u64 a, const Def* body, Debug dbg = {}) {
        return variadic(arity(a, QualifierTag::Unlimited, dbg), body, dbg);
    }
    const Def* variadic(ArrayRef<u64> a, const Def* body, Debug dbg = {}) {
        return variadic(DefArray(a.size(), [&](auto i) {
                    return this->arity(a[i], QualifierTag::Unlimited, dbg);
                }), body, dbg);
    }
    //@}

    //@{ create Tuple
    const Def* tuple(Defs defs, Debug dbg = {});
    //@}

    //@{ create unit values
    const Def* val_unit(QualifierTag q = QualifierTag::Unlimited) { return unit_val_[size_t(q)]; }
    const Def* val_unit(const Def* q) {
        if (auto cq = q->isa<Qualifier>())
            return val_unit(cq->qualifier_tag());
        return index_zero(arity(1, q));
    }
    const Def* val_unit_kind(QualifierTag q = QualifierTag::Unlimited) { return pack(arity(0), unit(q)); }
    const Def* val_unit_kind(const Def* q) { return pack(arity(0), unit(q)); }
    //@}

    //@{ create Pack
    const Def* pack(const Def* arities, const Def* body, Debug dbg = {});
    const Def* pack(Defs arities, const Def* body, Debug dbg = {});
    const Def* pack(u64 a, const Def* body, Debug dbg = {}) {
        return pack(arity(a, QualifierTag::Unlimited, dbg), body, dbg);
    }
    const Def* pack(ArrayRef<u64> a, const Def* body, Debug dbg = {}) {
        return pack(DefArray(a.size(), [&](auto i) {
                    return this->arity(a[i], QualifierTag::Unlimited, dbg);
                }), body, dbg);
    }
    //@}

    //@{ create Extract
    const Def* extract(const Def* def, const Def* index, Debug dbg = {});
    const Def* extract(const Def* def, u64 index, Debug dbg = {});
    //@}

    //@{ create Insert
    const Def* insert(const Def* def, const Def* index, const Def* value, Debug dbg = {});
    const Def* insert(const Def* def, u64 index, const Def* value, Debug dbg = {});
    //@}

    //@{ create Index
    const Lit* index(u64 arity, u64 idx, Location location = {}) {
        return index(this->arity(arity), idx, location);
    }
    const Lit* index(const Arity* arity, u64 index, Location location = {});
    const Def* index_zero(const Def* arity, Location location = {});
    const Def* index_succ(const Def* index, Debug dbg = {});
    //@}

    //@{ create Arity
    const Arity* arity(u64 a, QualifierTag q = QualifierTag::Unlimited, Location location = {}) {
        return arity(a, qualifier(q), location);
    }
    const Arity* arity(u64 a, const Def* q, Location location = {});
    const Def* arity_succ() { return arity_succ_; }
    const Def* arity_succ(const Def* arity, Debug dbg = {});
    const Def* arity_eliminator() const { return arity_eliminator_; }
    //@}

    //@{ misc factory methods
    const Def* any(const Def* type, const Def* def, Debug dbg = {});
<<<<<<< HEAD
    /// @em nominal Axiom
    const Axiom* axiom(const Def* type, Debug dbg = {}) {
        return insert<Axiom>(0, type, dbg);
    }
    /// @em structural Axiom
    const Axiom* assume(const Def* type, Box box, Debug dbg = {}) {
        return unify<Axiom>(0, type, box, dbg);
    }
=======
    const Axiom* axiom(const Def* type, Debug dbg = {}) { return insert<Axiom>(0, *this, type, dbg); }
    const Lit* lit(const Def* type, Box box, Debug dbg = {}) { return unify<Lit>(0, *this, type, box, dbg); }
>>>>>>> f1f8c63a
    const Def* intersection(Defs defs, Debug dbg = {});
    const Def* intersection(const Def* type, Defs defs, Debug dbg = {});
    const Error* error(const Def* type) { return unify<Error>(0, type); }
    const Def* match(const Def* def, Defs handlers, Debug dbg = {});
    const Def* pick(const Def* type, const Def* def, Debug dbg = {});
    const Def* singleton(const Def* def, Debug dbg = {});
<<<<<<< HEAD
    const Var* var(Defs types, size_t index, Debug dbg = {}) { return var(sigma(types), index, dbg); }
    const Var* var(const Def* type, size_t index, Debug dbg = {}) {
        return unify<Var>(0, type, index, dbg);
=======
    const Var* var(Defs types, u64 index, Debug dbg = {}) { return var(sigma(types), index, dbg); }
    const Var* var(const Def* type, u64 index, Debug dbg = {}) {
        return unify<Var>(0, *this, type, index, dbg);
>>>>>>> f1f8c63a
    }
    const Def* variant(Defs defs, Debug dbg = {});
    const Def* variant(const Def* type, Defs defs, Debug dbg = {});
    Variant* variant(const Def* type, size_t num_ops, Debug dbg = {}) {
        assert(num_ops > 1 && "it should not be necessary to build empty/unary variants");
        return insert<Variant>(num_ops, type, num_ops, dbg);
    }
    //@}

    //@{ bool and nat types
    const Arity* type_bool() { return type_bool_; }
    const Axiom* type_nat() { return type_nat_; }
    //@}


    //@{ values for bool and nat
    const Lit* lit_nat(int64_t val, Location location = {});
    const Lit* lit_nat_0() { return lit_nat_0_; }
    const Lit* lit_nat_1() { return lit_nat_[0]; }
    const Lit* lit_nat_2() { return lit_nat_[1]; }
    const Lit* lit_nat_4() { return lit_nat_[2]; }
    const Lit* lit_nat_8() { return lit_nat_[3]; }
    const Lit* lit_nat_16() { return lit_nat_[4]; }
    const Lit* lit_nat_32() { return lit_nat_[5]; }
    const Lit* lit_nat_64() { return lit_nat_[6]; }

    const Lit* lit(bool val) { return lit_bool_[size_t(val)]; }
    const Lit* lit_false() { return lit_bool_[0]; }
    const Lit* lit_true()  { return lit_bool_[1]; }
    //@}

    const DefSet& defs() const { return defs_; }

    const App* curry(Normalizer normalizer, const Def* type, const Def* callee, const Def* arg, Debug dbg) {
        return unify<App>(2, type, callee, arg, dbg)->set_normalizer(normalizer)->as<App>();
    }

    friend void swap(World& w1, World& w2) {
        using std::swap;
        swap(w1.defs_, w2.defs_);
    }

private:
    template<bool glb, class I>
    const Def* bound(Range<I> ops, const Def* q, bool require_qualifier = true);
    template<class I>
    const Def* type_lub(Range<I> ops, const Def* q, bool require_qualifier = true) {
        auto types = map_range(ops.begin(), ops.end(), [&] (auto def) -> const Def* { return def->type(); });
        return bound<false>(types, q, require_qualifier);
    }
    const Def* type_lub(Defs ops, const Def* q, bool require_qualifier = true) { return type_lub(range(ops), q, require_qualifier); }
    template<class I>
    const Def* lub(Range<I> ops, const Def* q, bool require_qualifier = true) { return bound<false>(ops, q, require_qualifier); }
    const Def* lub(Defs ops, const Def* q, bool require_qualifier = true) { return lub(range(ops), q, require_qualifier); }
    template<class I>
    const Def* type_glb(Range<I> ops, const Def* q, bool require_qualifier = true) {
        auto types = map_range(ops.begin(), ops.end(), [&] (auto def) -> const Def* { return def->type(); });
        return bound<true>(types, q, require_qualifier);
    }
    const Def* type_glb(Defs ops, const Def* q, bool require_qualifier = true) { return glb(range(ops), q, require_qualifier); }
    template<class I>
    const Def* glb(Range<I> ops, const Def* q, bool require_qualifier = true) { return bound<true>(ops, q, require_qualifier); }
    const Def* glb(Defs ops, const Def* q, bool require_qualifier = true) { return glb(range(ops), q, require_qualifier); }

    template<bool glb, class I>
    const Def* qualifier_bound(Range<I> defs, std::function<const Def*(const SortedDefSet&)> f);
    template<class I>
    const Def* qualifier_lub(Range<I> defs, std::function<const Def*(const SortedDefSet&)> f) {
        return qualifier_bound<false>(defs, f);
    }
    const Def* qualifier_lub(Defs defs, std::function<const Def*(const SortedDefSet&)> f) {
        return qualifier_lub(range(defs), f);
    }
    template<class I>
    const Def* qualifier_glb(Range<I> defs, std::function<const Def*(const SortedDefSet&)> f) {
        return qualifier_bound<true >(defs, f);
    }
    const Def* qualifier_glb(Defs defs, std::function<const Def*(const SortedDefSet&)> f) {
        return qualifier_glb(range(defs), f);
    }

protected:
    template<class T, class... Args>
    const T* unify(size_t num_ops, Args&&... args) {
        auto def = alloc<T>(num_ops, args...);
        assert(!def->is_nominal());
        auto p = defs_.emplace(def);
        if (p.second) {
            def->finalize(*this);
            return def;
        }

        --Def::gid_counter_;
        dealloc(def);
        return static_cast<const T*>(*p.first);
    }

    template<class T, class... Args>
    T* insert(size_t num_ops, Args&&... args) {
        auto def = alloc<T>(num_ops, args...);
        auto p = defs_.emplace(def);
        assert_unused(p.second);
        return def;
    }

    struct Zone {
        static const size_t Size = 1024 * 1024 - sizeof(std::unique_ptr<int>); // 1MB - sizeof(next)
        std::unique_ptr<Zone> next;
        char buffer[Size];
    };

    static bool alloc_guard_;

    template<class T, class... Args>
    T* alloc(size_t num_ops, Args&&... args) {
        assert((alloc_guard_ = !alloc_guard_) && "you are not allowed to recursively invoke alloc");
        size_t num_bytes = sizeof(T) + sizeof(const Def*) * num_ops;
        assert(num_bytes < Zone::Size);

        if (buffer_index_ + num_bytes >= Zone::Size) {
            auto page = new Zone;
            cur_page_->next.reset(page);
            cur_page_ = page;
            buffer_index_ = 0;
        }

        auto result = new (cur_page_->buffer + buffer_index_) T(args...);
        buffer_index_ += num_bytes;
        assert(buffer_index_ % alignof(T) == 0);

#ifndef NDEBUG
        alloc_guard_ = !alloc_guard_;
#endif
        return result;
    }

    template<class T>
    void dealloc(const T* def) {
        size_t num_bytes = sizeof(T) + def->num_ops() * sizeof(const Def*);
        def->~T();
        if (ptrdiff_t(buffer_index_ - num_bytes) > 0) // don't care otherwise
            buffer_index_-= num_bytes;
        assert(buffer_index_ % alignof(T) == 0);
    }

    std::unique_ptr<Zone> root_page_;
    Zone* cur_page_;
    size_t buffer_index_ = 0;
    DefSet defs_;
    const Universe* universe_;
    const QualifierType* qualifier_type_;
    const Axiom* arity_succ_;
    const Axiom* arity_eliminator_;
    const Axiom* arity_eliminator_arity_;
    const Axiom* arity_eliminator_multi_;
    const Axiom* arity_eliminator_star_;
    const Axiom* index_zero_;
    const Axiom* index_succ_;
    std::array<const Qualifier*, 4> qualifier_;
    std::array<const Star*,  4> star_;
    std::array<const Def*, 4> unit_;
    std::array<const Def*, 4> unit_val_;
    std::array<const Def*, 4> unit_kind_;
    std::array<const Def*, 4> unit_kind_val_;
    std::array<const ArityKind*, 4> arity_kind_;
    std::array<const MultiArityKind*, 4> multi_arity_kind_;
    const Arity* type_bool_;
    const Axiom* type_nat_;
    const Lit* lit_nat_0_;
    std::array<const Lit*, 2> lit_bool_;
    std::array<const Lit*, 7> lit_nat_;
};

inline const Def* app_callee(const Def* def) { return def->as<App>()->callee(); }
inline const Def* app_arg(const Def* def) { return def->as<App>()->arg(); }
inline const Def* app_arg(World& world, const Def* def, size_t i) { return world.extract(app_arg(def), i); }

}

#endif<|MERGE_RESOLUTION|>--- conflicted
+++ resolved
@@ -182,35 +182,16 @@
 
     //@{ misc factory methods
     const Def* any(const Def* type, const Def* def, Debug dbg = {});
-<<<<<<< HEAD
-    /// @em nominal Axiom
-    const Axiom* axiom(const Def* type, Debug dbg = {}) {
-        return insert<Axiom>(0, type, dbg);
-    }
-    /// @em structural Axiom
-    const Axiom* assume(const Def* type, Box box, Debug dbg = {}) {
-        return unify<Axiom>(0, type, box, dbg);
-    }
-=======
-    const Axiom* axiom(const Def* type, Debug dbg = {}) { return insert<Axiom>(0, *this, type, dbg); }
-    const Lit* lit(const Def* type, Box box, Debug dbg = {}) { return unify<Lit>(0, *this, type, box, dbg); }
->>>>>>> f1f8c63a
+    const Axiom* axiom(const Def* type, Debug dbg = {}) { return insert<Axiom>(0, type, dbg); }
+    const Lit* lit(const Def* type, Box box, Debug dbg = {}) { return unify<Lit>(0, type, box, dbg); }
     const Def* intersection(Defs defs, Debug dbg = {});
     const Def* intersection(const Def* type, Defs defs, Debug dbg = {});
     const Error* error(const Def* type) { return unify<Error>(0, type); }
     const Def* match(const Def* def, Defs handlers, Debug dbg = {});
     const Def* pick(const Def* type, const Def* def, Debug dbg = {});
     const Def* singleton(const Def* def, Debug dbg = {});
-<<<<<<< HEAD
-    const Var* var(Defs types, size_t index, Debug dbg = {}) { return var(sigma(types), index, dbg); }
-    const Var* var(const Def* type, size_t index, Debug dbg = {}) {
-        return unify<Var>(0, type, index, dbg);
-=======
     const Var* var(Defs types, u64 index, Debug dbg = {}) { return var(sigma(types), index, dbg); }
-    const Var* var(const Def* type, u64 index, Debug dbg = {}) {
-        return unify<Var>(0, *this, type, index, dbg);
->>>>>>> f1f8c63a
-    }
+    const Var* var(const Def* type, u64 index, Debug dbg = {}) { return unify<Var>(0, type, index, dbg); }
     const Def* variant(Defs defs, Debug dbg = {});
     const Def* variant(const Def* type, Defs defs, Debug dbg = {});
     Variant* variant(const Def* type, size_t num_ops, Debug dbg = {}) {
