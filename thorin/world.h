--- conflicted
+++ resolved
@@ -26,7 +26,6 @@
     World();
     virtual ~World() { for (auto def : defs_) def->~Def(); }
 
-<<<<<<< HEAD
     const Star* star(Qualifier::URAL q = Qualifier::Unrestricted) const { return star_[q]; }
     const Error* error() const { return error_; }
 
@@ -58,11 +57,9 @@
     }
     const Lambda* lambda(Defs domains, const Def* body, Qualifier::URAL type_q,
                          const std::string& name = "") {
-        return typed_lambda(pi(domains, body->type(), type_q), body, name);
-    }
-    const Lambda* typed_lambda(const Pi* type, const Def* body, const std::string& name = "") {
-        return unify(alloc<Lambda>(type->domains().size() + 1, *this, type, body, name));
-    }
+        return pi_lambda(pi(domains, body->type(), type_q), body, name);
+    }
+    const Lambda* pi_lambda(const Pi* type, const Def* body, const std::string& name = "");
 
     const Pi* pi(const Def* domain, const Def* body, const std::string& name = "") {
         return pi(Defs({domain}), body, name);
@@ -76,24 +73,12 @@
     }
     const Pi* pi(Defs domains, const Def* body, Qualifier::URAL q, const std::string& name = "");
 
-=======
-    const Star* star() const { return star_; }
-    const Var* var(const Def* type, int index, const std::string& name = "") { return unify(alloc<Var>(0, *this, type, index, name)); }
-    const Var* var(Defs types, int index, const std::string& name = "") { return var(sigma(types), index, name); }
-    const Assume* assume(const Def* type, const std::string& name = "") { return insert(alloc<Assume>(0, *this, type, name)); }
-    const Lambda* lambda(const Def* domain, const Def* body, const std::string& name = "") { return lambda(Defs({domain}), body, name); }
-    const Lambda* lambda(Defs domains, const Def* body, const std::string& name = "");
-    const Lambda* pi_lambda(const Pi* pi, const Def* body, const std::string& name = "");
-    const Pi* pi(const Def* domain, const Def* body, const std::string& name = "") { return pi(Defs({domain}), body, name); }
-    const Pi* pi(Defs domains, const Def* body, const std::string& name = "");
->>>>>>> f3bcf1bb
     const Def* app(const Def* callee, Defs args, const std::string& name = "");
     const Def* app(const Def* callee, const Def* arg, const std::string& name = "") {
         return app(callee, Defs({arg}), name);
     }
 
     const Def* tuple(const Def* type, Defs defs, const std::string& name = "");
-<<<<<<< HEAD
     const Def* tuple(Defs defs, const std::string& name = "") {
         return tuple(sigma(types(defs), name), defs, name);
     }
@@ -106,21 +91,14 @@
                  const std::string& name = "") {
         return insert(alloc<Sigma>(num_ops, *this, num_ops, q, name));
     }
-    const Sigma* unit() { return sigma(Defs())->as<Sigma>(); }
-
-    const Assume* nat(Qualifier::URAL q = Qualifier::Unrestricted) { return nat_[q]; }
-=======
-    const Def* tuple(Defs defs, const std::string& name = "") { return tuple(sigma(types(defs), name), defs, name); }
-    const Def* sigma(Defs, const std::string& name = "");
     const Def* intersection(Defs defs, const std::string& name = "");
     const Def* variant(Defs defs, const std::string& name = "");
     const Def* all(Defs defs, const std::string& name = "");
     const Def* any(const Def* type, const Def* def, const std::string& name = "");
-    Sigma* sigma(size_t num_ops, const std::string& name = "") { return insert(alloc<Sigma>(num_ops, *this, num_ops, name)); }
     const Sigma* unit() { return sigma(Defs())->as<Sigma>(); }
-    const Assume* nat() { return nat_; }
-    const Assume* boolean() { return boolean_; }
->>>>>>> f3bcf1bb
+
+    const Assume* nat(Qualifier::URAL q = Qualifier::Unrestricted) { return nat_[q]; }
+    const Assume* boolean(Qualifier::URAL q = Qualifier::Unrestricted) { return boolean_[q]; }
     const Def* extract(const Def* def, const Def* i);
     const Def* extract(const Def* def, int i) {
         return extract(def, assume(nat(), std::to_string(i)));
@@ -214,15 +192,10 @@
     Page* cur_page_;
     size_t buffer_index_ = 0;
     DefSet defs_;
-<<<<<<< HEAD
     const Array<const Star*> star_;
     const Error* error_;
     const Array<const Assume*> nat_;
-=======
-    const Star* star_;
-    const Assume* nat_;
-    const Assume* boolean_;
->>>>>>> f3bcf1bb
+    const Array<const Assume*> boolean_;
 };
 
 }
