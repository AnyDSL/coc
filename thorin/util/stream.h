#ifndef THORIN_UTIL_STREAM_H
#define THORIN_UTIL_STREAM_H

#include <cassert>
#include <iostream>
#include <memory>
#include <stdexcept>
#include <type_traits>

#include "thorin/util/iterator.h"

namespace thorin {

/// Inherit from this class and implement @p stream in order to use @p streamf.
template<class S>
class Streamable {
public:
    virtual ~Streamable() {}

    virtual S& stream(S&) const = 0;
    virtual std::ostream& stream_out(std::ostream& s) const = 0;

};

template<>
class Streamable<std::ostream> {
public:
    virtual ~Streamable() {}

    virtual std::ostream& stream(std::ostream&) const = 0;
    virtual std::ostream& stream_out(std::ostream& s) const {
        return stream(s);
    }
};

<<<<<<< HEAD
template<class L, class F>
struct stream_list {
    struct stream_list_tag {};

    stream_list(const L& list, F f)
        : list(list)
        , f(f)
    {}

    const L& list;
    F f;
};
=======
template<class S>
std::ostream& operator<<(std::ostream& stream, const Streamable<S>* p) { return p->stream_out(stream); }

// TODO remove
template<class S, class F, class List>
S& stream_list(S& s, const List& list, F f, const char* sep = ", ") {
    const char* cur_sep = "";
    for (const auto& elem : list) {
        s << cur_sep;
        f(elem);
        cur_sep = sep;
    }
    return s;
}
>>>>>>> 008947cd


template<class T, class = void> struct is_stream_list : std::false_type {};
template<class T> struct is_stream_list<T, std::void_t<typename T::stream_list_tag>> : std::true_type {};

namespace detail {
    template<class S, class T> void stream(S& s, const std::string&, const std::unique_ptr<T>& p) { p->stream(s); }
    template<class S>          void stream(S& s, const std::string&, const Streamable<S>* p) { p->stream(s); }
    template<class S, class T> typename std::enable_if<!is_stream_list<T>::value && !is_ranged<T>::value, void>::type stream(S& s, const std::string&, const T& val) { s << val; }
    template<class S, class T> typename std::enable_if<!is_stream_list<T>::value &&  is_ranged<T>::value, void>::type stream(S& s, const std::string& spec_fmt, const T& list) {
        const char* cur_sep = "";
        for (const auto& elem : list) {
            s << cur_sep;
            stream(s, {""}, elem);
            cur_sep = spec_fmt.c_str();
        }
    }

    template<class S, class T> typename std::enable_if< is_stream_list<T>::value && !is_ranged<T>::value, void>::type stream(S& s, const std::string& spec_fmt, const T& stream_list) {
        const char* cur_sep = "";
        for (const auto& elem : stream_list.list) {
            s << cur_sep;
            stream_list.f(elem);
            cur_sep = spec_fmt.c_str();
        }
    }
}

/// Base case.
template<class S> S& streamf(S& s, const char* fmt) {
    while (*fmt) {
        auto next = fmt + 1;
        if (*fmt == '{') {
            if (*next == '{') {
                s << '{';
                fmt += 2;
                continue;
            }
            while (*fmt && *fmt != '}') fmt++;

            if (*fmt == '}')
                throw std::invalid_argument("invalid format string for 'streamf': missing argument(s); use 'catch throw' in 'gdb'");
            else
                throw std::invalid_argument("invalid format string for 'streamf': missing closing brace and argument; use 'catch throw' in 'gdb'");

        } else if (*fmt == '}') {
            if (*next == '}') {
                s << '}';
                fmt += 2;
                continue;
            }
            // TODO give exact position
            throw std::invalid_argument("nmatched/unescaped closing brace '}' in format string");
        }
        s << *fmt++;
    }
    return s;
}

/**
 * fprintf-like function.
 * Each @c "{}" in @p fmt corresponds to one of the variadic arguments in @p args.
 * The type of the corresponding argument must either support @c operator<< or inherit from @p Streamable.
 * Furthermore, an argument may also be a range-based container where its elements fulfill the condition above.
 * You can specify the separator within the braces:
@code{.cpp}
    streamf(s, "({, })", list) // yields "(a, b, c)"
@endcode
 */
template<class S, class T, class... Args>
S& streamf(S& s, const char* fmt, const T& val, const Args&... args) {
    while (*fmt) {
        auto next = fmt + 1;
        if (*fmt == '{') {
            if (*next == '{') {
                s << '{';
                fmt += 2;
                continue;
            }

            fmt++; // skip opening brace '{'
            std::string spec_fmt;
            while (*fmt != '\0' && *fmt != '}')
                spec_fmt.push_back(*fmt++);
            if (*fmt != '}')
                throw std::invalid_argument("unmatched closing brace '}' in format string");
            detail::stream(s, spec_fmt, val);
            ++fmt;
            return streamf(s, fmt, args...); // call even when *fmt == 0 to detect extra arguments
        } else if (*fmt == '}') {
            if (*next == '}') {
                s << '}';
                fmt += 2;
                continue;
            }
            // TODO give exact position
            throw std::invalid_argument("nmatched/unescaped closing brace '}' in format string");
        } else
            s << *fmt++;
    }
    throw std::invalid_argument("invalid format string for 'streamf': runaway arguments; use 'catch throw' in 'gdb'");
}

template<class S, class... Args> S& streamln(S& s, const char* fmt, Args... args) { return streamf(s, fmt, std::forward<Args>(args)...) << std::endl; }
template<class... Args> std::ostream& outf (const char* fmt, Args... args) { return streamf (std::cout, fmt, std::forward<Args>(args)...); }
template<class... Args> std::ostream& outln(const char* fmt, Args... args) { return streamln(std::cout, fmt, std::forward<Args>(args)...); }
template<class... Args> std::ostream& errf (const char* fmt, Args... args) { return streamf (std::cerr, fmt, std::forward<Args>(args)...); }
template<class... Args> std::ostream& errln(const char* fmt, Args... args) { return streamln(std::cerr, fmt, std::forward<Args>(args)...); }

#ifdef NDEBUG
#   define assertf(condition, ...) //do { (void)sizeof(condition); } while (false)
#else
#   define assertf(condition, ...) do { \
        if (!(condition)) { \
            std::cerr << "Assertion '" #condition "' failed in " << __FILE__ << ":" << __LINE__ << ": "; \
            streamln(std::cerr, __VA_ARGS__); \
            std::abort(); \
        } \
    } while (false)
#endif

template<class P>
class IndentPrinter {
public:
    explicit IndentPrinter(std::ostream& ostream, const char* tab = "    ")
        : ostream_(ostream)
        , tab_(tab)
    {}

    std::ostream& ostream() { return ostream_; };
    const char* tab() const { return tab_; }
    P& indent() { ++level_; return child(); }
    P& dedent() { assert(level_ > 0); --level_; return child(); }
    P& endl() {
        ostream() << std::endl;
        for (int i = 0; i != level_; ++i) ostream() << tab();
        return child();
    }
    template<class T> P& operator<<(const T& val) { ostream() << val; return child(); }

private:
    P& child() { return static_cast<P&>(*this); }

    std::ostream& ostream_;
    const char* tab_;
    int level_ = 0;
};

}

#endif<|MERGE_RESOLUTION|>--- conflicted
+++ resolved
@@ -4,6 +4,7 @@
 #include <cassert>
 #include <iostream>
 #include <memory>
+#include <sstream>
 #include <stdexcept>
 #include <type_traits>
 
@@ -18,8 +19,13 @@
     virtual ~Streamable() {}
 
     virtual S& stream(S&) const = 0;
-    virtual std::ostream& stream_out(std::ostream& s) const = 0;
-
+    virtual std::ostream& stream_out(std::ostream&) const = 0;
+    std::string to_string() {
+        std::ostringstream os;
+        stream(os);
+        return os.str();
+    }
+    void dump() const { stream_out(std::cout); }
 };
 
 template<>
@@ -28,12 +34,10 @@
     virtual ~Streamable() {}
 
     virtual std::ostream& stream(std::ostream&) const = 0;
-    virtual std::ostream& stream_out(std::ostream& s) const {
-        return stream(s);
-    }
-};
-
-<<<<<<< HEAD
+    std::ostream& stream_out(std::ostream& s) const { return stream(s); }
+    void dump() const { stream_out(std::cout); }
+};
+
 template<class L, class F>
 struct stream_list {
     struct stream_list_tag {};
@@ -46,23 +50,6 @@
     const L& list;
     F f;
 };
-=======
-template<class S>
-std::ostream& operator<<(std::ostream& stream, const Streamable<S>* p) { return p->stream_out(stream); }
-
-// TODO remove
-template<class S, class F, class List>
-S& stream_list(S& s, const List& list, F f, const char* sep = ", ") {
-    const char* cur_sep = "";
-    for (const auto& elem : list) {
-        s << cur_sep;
-        f(elem);
-        cur_sep = sep;
-    }
-    return s;
-}
->>>>>>> 008947cd
-
 
 template<class T, class = void> struct is_stream_list : std::false_type {};
 template<class T> struct is_stream_list<T, std::void_t<typename T::stream_list_tag>> : std::true_type {};
