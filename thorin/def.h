--- conflicted
+++ resolved
@@ -105,68 +105,38 @@
         Term, Type, Kind
     };
 
-<<<<<<< HEAD
-=======
-    enum Qualifier {
-        Unrestricted,
-        Affine   = 1 << 0,
-        Relevant = 1 << 1,
-        Linear = Affine | Relevant,
-    };
-
->>>>>>> 4deb19ab
 protected:
     Def(const Def&) = delete;
     Def& operator=(const Def&) = delete;
 
     /// Use for nominal @p Def%s.
-<<<<<<< HEAD
     Def(World& world, unsigned tag, const Def* type, size_t num_ops, Qualifier::URAL qualifier,
         const std::string& name)
-        : ops_(num_ops)
-        , name_(name)
-=======
-    Def(World& world, unsigned tag, const Def* type, size_t num_ops, const std::string& name)
         : name_(name)
->>>>>>> 4deb19ab
         , world_(&world)
         , type_(type)
         , gid_(gid_counter_++)
         , tag_(tag)
         , nominal_(true)
-<<<<<<< HEAD
         , qualifier_(qualifier)
+        , num_ops_(num_ops)
+        , ops_capacity_(num_ops)
+        , ops_(&vla_ops_[0])
     {}
 
     /// Use for structural @p Def%s.
     Def(World& world, unsigned tag, const Def* type, Defs ops, Qualifier::URAL qualifier,
         const std::string& name)
-        : ops_(ops.size())
-        , name_(name)
-=======
-        , qualifier_(Unrestricted)
-        , num_ops_(num_ops)
-        , ops_capacity_(num_ops)
-        , ops_(&vla_ops_[0])
-    {}
-
-    /// Use for structural @p Def%s.
-    Def(World& world, unsigned tag, const Def* type, Defs ops, const std::string& name)
         : name_(name)
->>>>>>> 4deb19ab
         , world_(&world)
         , type_(type)
         , gid_(gid_counter_++)
         , tag_(tag)
         , nominal_(false)
-<<<<<<< HEAD
         , qualifier_(qualifier)
-=======
-        , qualifier_(Unrestricted)
         , num_ops_(ops.size())
         , ops_capacity_(num_ops_)
         , ops_(&vla_ops_[0])
->>>>>>> 4deb19ab
     {
         std::copy(ops.begin(), ops.end(), ops_);
     }
@@ -207,25 +177,18 @@
     const std::string& name() const { return name_; }
     std::string unique_name() const;
     void replace(const Def*) const;
-<<<<<<< HEAD
     /// A nominal @p Def is always different from each other @p Def.
     bool is_nominal() const { return nominal_; }
     bool is_kind() const { return sort() == Kind; }
     bool is_type() const { return sort() == Type; }
     bool is_term() const { return sort() == Term; }
+
     Qualifier::URAL qualifier() const { return Qualifier::URAL(qualifier_); }
     bool is_unrestricted() const { return qualifier() & Qualifier::Unrestricted; }
     bool is_affine() const       { return qualifier() & Qualifier::Affine; }
     bool is_relevant() const     { return qualifier() & Qualifier::Relevant; }
     bool is_linear() const       { return qualifier() & Qualifier::Linear; }
-=======
-    bool is_nominal() const { return nominal_; }    ///< A nominal @p Def is always different from each other @p Def.
-    Qualifier qualifier() const { return Qualifier(qualifier_); }
-    bool is_unrestricted() const { return qualifier() & Unrestricted; }
-    bool is_affine() const       { return qualifier() & Affine; }
-    bool is_relevant() const     { return qualifier() & Relevant; }
-    bool is_linear() const       { return qualifier() & Linear; }
->>>>>>> 4deb19ab
+
     size_t gid() const { return gid_; }
     uint64_t hash() const { return hash_ == 0 ? hash_ = vhash() : hash_; }
     virtual int num_vars() const { return 0; }
@@ -258,12 +221,6 @@
     mutable Uses uses_;
     mutable World* world_;
     const Def* type_;
-<<<<<<< HEAD
-    unsigned gid_       : 24;
-    unsigned tag_       :  5;
-    unsigned nominal_   :  1;
-    unsigned qualifier_ :  2;
-=======
     mutable uint64_t hash_ = 0;
     union {
         struct {
@@ -280,7 +237,6 @@
 
     const Def** ops_;
     const Def* vla_ops_[0];
->>>>>>> 4deb19ab
 
     friend class World;
     friend class Cleaner;
@@ -352,11 +308,7 @@
 
 class Lambda : public Connective {
 private:
-<<<<<<< HEAD
-    Lambda(World& world, const Def* type, const Def* body, const std::string& name);
-=======
-    Lambda(World& world, const Def* type, Defs domains, const Def* body, const std::string& name);
->>>>>>> 4deb19ab
+    Lambda(World& world, const Pi* type, const Def* body, const std::string& name);
 
 public:
     Defs domains() const { return ops().skip_back(); }
@@ -402,10 +354,10 @@
 
 class Tuple : public Connective {
 private:
-    Tuple(World& world, const Def* type, Defs ops, const std::string& name)
+    Tuple(World& world, const Sigma* type, Defs ops, const std::string& name)
         : Connective(world, Node_Tuple, type, ops, name)
     {
-        assert(type->as<Sigma>()->num_ops() == ops.size());
+        assert(type->num_ops() == ops.size());
     }
 
     virtual const Def* reduce(Defs defs) const override;
@@ -438,16 +390,10 @@
 class Var : public Def {
 private:
     Var(World& world, const Def* type, int index, const std::string& name)
-<<<<<<< HEAD
         : Def(world, Node_Var, type, Defs(), type->qualifier(), name)
-        , index_(index)
-    {}
-=======
-        : Def(world, Node_Var, type, Defs(), name)
     {
         index_ = index;
     }
->>>>>>> 4deb19ab
 
 public:
     int index() const { return index_; }
