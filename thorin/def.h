#ifndef THORIN_DEF_H
#define THORIN_DEF_H

#include <numeric>

#include "thorin/util/array.h"
#include "thorin/util/cast.h"
#include "thorin/util/hash.h"
#include "thorin/util/stream.h"

namespace thorin {

enum {
    Node_App,
    Node_Assume,
    Node_Variant,
    Node_Intersection,
    Node_Lambda,
    Node_Pi,
    Node_Sigma,
    Node_Star,
    Node_Tuple,
    Node_Var,
<<<<<<< HEAD
    Node_Error,
=======
    Node_Any,
    Node_All,
>>>>>>> f3bcf1bb
};

class Def;
class World;

/**
 * References a user.
 * A \p Def \c u which uses \p Def \c d as \c i^th operand is a \p Use with \p index_ \c i of \p Def \c d.
 */
class Use : public Streamable {
public:
    Use() {}
    Use(size_t index, const Def* def)
        : index_(index)
        , def_(def)
    {}

    size_t index() const { return index_; }
    const Def* def() const { return def_; }
    operator const Def*() const { return def_; }
    const Def* operator->() const { return def_; }
    bool operator==(Use other) const { return this->def() == other.def() && this->index() == other.index(); }
    std::ostream& stream(std::ostream& os) const override;

private:
    size_t index_;
    const Def* def_;
};

//------------------------------------------------------------------------------

struct UseHash {
    inline uint64_t operator()(Use use) const;
};

typedef HashSet<Use, UseHash> Uses;

template<class T>
struct GIDHash {
    uint64_t operator()(T n) const { return n->gid(); }
};

template<class Key, class Value>
using GIDMap = HashMap<const Key*, Value, GIDHash<const Key*>>;
template<class Key>
using GIDSet = HashSet<const Key*, GIDHash<const Key*>>;

template<class To>
using DefMap  = GIDMap<Def, To>;
using DefSet  = GIDSet<Def>;
using Def2Def = DefMap<const Def*>;

typedef ArrayRef<const Def*> Defs;

Array<const Def*> types(Defs defs);

//------------------------------------------------------------------------------

namespace Qualifier {
    enum URAL {
        Unrestricted,
        Affine   = 1 << 0,
        Relevant = 1 << 1,
        Linear = Affine | Relevant,
    };

    bool operator==(URAL lhs, URAL rhs);
    bool operator<(URAL lhs, URAL rhs);
    bool operator<=(URAL lhs, URAL rhs);

    std::ostream& operator<<(std::ostream& ostream, const URAL q);

    URAL meet(URAL lhs, URAL rhs);
    URAL meet(const Defs& defs);
}

//------------------------------------------------------------------------------

/// Base class for all @p Def%s.
class Def : public Streamable, public MagicCast<Def> {
public:
    enum Sort {
        Term, Type, Kind
    };

protected:
    Def(const Def&) = delete;
    Def& operator=(const Def&) = delete;

    /// Use for nominal @p Def%s.
    Def(World& world, unsigned tag, const Def* type, size_t num_ops, Qualifier::URAL qualifier,
        const std::string& name)
        : name_(name)
        , world_(&world)
        , type_(type)
        , gid_(gid_counter_++)
        , tag_(tag)
        , nominal_(true)
        , qualifier_(qualifier)
        , num_ops_(num_ops)
        , ops_capacity_(num_ops)
        , ops_(&vla_ops_[0])
    {}

    /// Use for structural @p Def%s.
    Def(World& world, unsigned tag, const Def* type, Defs ops, Qualifier::URAL qualifier,
        const std::string& name)
        : name_(name)
        , world_(&world)
        , type_(type)
        , gid_(gid_counter_++)
        , tag_(tag)
        , nominal_(false)
        , qualifier_(qualifier)
        , num_ops_(ops.size())
        , ops_capacity_(num_ops_)
        , ops_(&vla_ops_[0])
    {
        std::copy(ops.begin(), ops.end(), ops_);
    }

    void clear_type() { type_ = nullptr; }
    void set_type(const Def* type) { type_ = type; }
    void set(size_t i, const Def*);
    void wire_uses() const;
    void unset(size_t i);
    void unregister_use(size_t i) const;
    void unregister_uses() const;
    void resize(size_t num_ops) {
        num_ops_ = num_ops;
        if (num_ops_ > ops_capacity_)
            assert(false && "TODO");
    }

public:
    Sort sort() const {
        if (!type())
            return Kind;
        else if (!type()->type())
            return Type;
        else {
            assert(!type()->type()->type());
            return Term;
        }
    }

    unsigned tag() const { return tag_; }
    World& world() const { return *world_; }
    Defs ops() const { return Defs(ops_, num_ops_); }
    const Def* op(size_t i) const { return ops()[i]; }
    size_t num_ops() const { return num_ops_; }
    const Uses& uses() const { return uses_; }
    size_t num_uses() const { return uses().size(); }
    const Def* type() const { return type_; }
    const std::string& name() const { return name_; }
    std::string unique_name() const;
    void replace(const Def*) const;
    /// A nominal @p Def is always different from each other @p Def.
    bool is_nominal() const { return nominal_; }
<<<<<<< HEAD
    bool is_kind() const { return sort() == Kind; }
    bool is_type() const { return sort() == Type; }
    bool is_term() const { return sort() == Term; }

    Qualifier::URAL qualifier() const { return Qualifier::URAL(qualifier_); }
    bool is_unrestricted() const { return qualifier() & Qualifier::Unrestricted; }
    bool is_affine() const       { return qualifier() & Qualifier::Affine; }
    bool is_relevant() const     { return qualifier() & Qualifier::Relevant; }
    bool is_linear() const       { return qualifier() & Qualifier::Linear; }

=======
    Qualifier qualifier() const { return Qualifier(qualifier_); }
    bool is_unrestricted() const { return qualifier() & Unrestricted; }
    bool is_affine() const       { return qualifier() & Affine; }
    bool is_relevant() const     { return qualifier() & Relevant; }
    bool is_linear() const       { return qualifier() & Linear; }
>>>>>>> f3bcf1bb
    size_t gid() const { return gid_; }
    uint64_t hash() const { return hash_ == 0 ? hash_ = vhash() : hash_; }
    virtual int num_vars() const { return 0; }

    const Def* substitute(Def2Def&, int, Defs) const;
    const Def* rebuild(const Def* type, Defs defs) const { return rebuild(world(), type, defs); }

    static size_t gid_counter() { return gid_counter_; }

    virtual std::ostream& name_stream(std::ostream& os) const {
        if (name() != "")
            return os << name();
        return stream(os);
    }

protected:
    virtual uint64_t vhash() const;
    virtual bool equal(const Def*) const;
    virtual const Def* vsubstitute(Def2Def&, int, Defs) const = 0;

    union {
        mutable const Def* cache_;  ///< Used by @p App.
        size_t index_;              ///< Used by @p Var.
    };

private:
    virtual const Def* rebuild(World&, const Def*, Defs) const = 0;
    uint64_t hash_fields() const {
        // everything except ops_capacity_ (the upper 16 bits) is relevant for hashing
        return fields_ & 0xFFFFFFFFFFFFFF00;
    }

    static size_t gid_counter_;

    std::string name_;
    mutable Uses uses_;
    mutable World* world_;
    const Def* type_;
    mutable uint64_t hash_ = 0;
    union {
        struct {
            unsigned gid_           : 24;
            unsigned tag_           :  5;
            unsigned nominal_       :  1;
            unsigned qualifier_     :  2;
            unsigned num_ops_       : 16;
            unsigned ops_capacity_  : 16;
            // this sum must be 64   ^^^
        };
        uint64_t fields_;
    };

    const Def** ops_;
    const Def* vla_ops_[0];

    friend class World;
    friend class Cleaner;
    friend class Scope;
};


uint64_t UseHash::operator()(Use use) const {
    return use->gid() | (uint64_t(use.index()) << 32);
}

class Abs : public Def {
protected:
    Abs(World& world, int tag, const Def* type, size_t num_ops, Qualifier::URAL q, const std::string& name)
        : Def(world, tag, type, num_ops, q, name)
    {}
    Abs(World& world, int tag, const Def* type, Defs ops, Qualifier::URAL q, const std::string& name)
        : Def(world, tag, type, ops, q, name)
    {}

public:
    virtual const Def* reduce(Defs defs) const = 0;
};

class Quantifier : public Abs {
protected:
    Quantifier(World& world, int tag, const Def* type, size_t num_ops, Qualifier::URAL q, const std::string& name)
        : Abs(world, tag, type, num_ops, q, name)
    {}
    Quantifier(World& world, int tag, const Def* type, Defs ops, Qualifier::URAL q, const std::string& name)
        : Abs(world, tag, type, ops, q, name)
    {}

    static const Def* max_type(World&, Defs);

public:
    virtual const Def* domain() const = 0;
};

class Connective : public Abs {
protected:
    Connective(World& world, int tag, const Def* type, size_t num_ops, const std::string& name)
        : Abs(world, tag, type, num_ops, Qualifier::Unrestricted, name)
    {}
    Connective(World& world, int tag, const Def* type, Defs ops, const std::string& name)
        : Abs(world, tag, type, ops, Qualifier::Unrestricted, name)
    {}

public:
    virtual const Def* domain() const = 0;
};

class Pi : public Quantifier {
private:
    Pi(World& world, Defs domains, const Def* body, Qualifier::URAL q, const std::string& name);

public:
    Defs domains() const { return ops().skip_back(); }
    const Def* body() const { return ops().back(); }
    virtual const Def* reduce(Defs defs) const override { Def2Def map; return body()->substitute(map, 0, defs); }
    virtual int num_vars() const override { return 1; }
    virtual const Def* domain() const override;
    virtual std::ostream& stream(std::ostream&) const override;

private:
    virtual const Def* rebuild(World&, const Def*, Defs) const override;
    virtual const Def* vsubstitute(Def2Def&, int, Defs) const override;

    friend class World;
};

class Lambda : public Connective {
private:
<<<<<<< HEAD
    Lambda(World& world, const Pi* type, const Def* body, const std::string& name);
=======
    Lambda(World& world, const Def* type, const Def* body, const std::string& name);
>>>>>>> f3bcf1bb

public:
    Defs domains() const { return type()->as<Pi>()->domains(); }
    const Def* body() const { return op(0); }
    virtual int num_vars() const override { return 1; }
    virtual const Def* reduce(Defs defs) const override { Def2Def map; return body()->substitute(map, 0, defs); }
    virtual const Def* domain() const override;
    virtual std::ostream& stream(std::ostream&) const override;

private:
    virtual const Def* rebuild(World&, const Def*, Defs) const override;
    virtual const Def* vsubstitute(Def2Def&, int, Defs) const override;

    friend class World;
};

class Sigma : public Quantifier {
private:
    Sigma(World& world, size_t num_ops, Qualifier::URAL q, const std::string& name)
        : Quantifier(world, Node_Sigma, nullptr /*TODO*/, num_ops, q, name)
    {
        assert(false && "TODO");
    }
<<<<<<< HEAD
    Sigma(World& world, Defs ops, const std::string& name, Qualifier::URAL q)
        : Quantifier(world, Node_Sigma, infer_type(world, ops), ops, q, name)
    {
        assert(sort() != Type || qualifier() <= Qualifier::meet(ops));
    }
=======
    Sigma(World& world, Defs ops, const std::string& name)
        : Quantifier(world, Node_Sigma, max_type(world, ops), ops, name)
    {}
>>>>>>> f3bcf1bb

    virtual const Def* reduce(Defs defs) const override;
    virtual int num_vars() const override { return num_ops(); }
    virtual const Def* domain() const override;
    virtual const Def* rebuild(World&, const Def*, Defs) const override;
    virtual const Def* vsubstitute(Def2Def&, int, Defs) const override;

    bool is_unit() const { return ops().empty(); }

public:
    virtual std::ostream& stream(std::ostream&) const override;

    friend class World;
};

class Tuple : public Connective {
private:
    Tuple(World& world, const Sigma* type, Defs ops, const std::string& name)
        : Connective(world, Node_Tuple, type, ops, name)
    {
        assert(type->num_ops() == ops.size());
    }

    virtual const Def* reduce(Defs defs) const override;
    virtual const Def* domain() const override;
    virtual const Def* rebuild(World&, const Def*, Defs) const override;
    virtual const Def* vsubstitute(Def2Def&, int, Defs) const override;

public:
    virtual std::ostream& stream(std::ostream&) const override;

    friend class World;
};

class Intersection : public Quantifier {
private:
    Intersection(World& world, Defs ops, const std::string& name)
        : Quantifier(world, Node_Intersection, max_type(world, ops), ops, name)
    {}

    virtual const Def* reduce(Defs defs) const override;
    virtual const Def* domain() const override;
    virtual const Def* rebuild(World&, const Def*, Defs) const override;
    virtual const Def* vsubstitute(Def2Def&, int, Defs) const override;

public:
    virtual std::ostream& stream(std::ostream&) const override;

    friend class World;
};

class All : public Connective {
private:
    All(World& world, const Def* type, Defs ops, const std::string& name)
        : Connective(world, Node_Tuple, type, ops, name)
    {
        assert(type->as<Sigma>()->num_ops() == ops.size());
    }

    virtual const Def* reduce(Defs defs) const override;
    virtual const Def* domain() const override;
    virtual const Def* rebuild(World&, const Def*, Defs) const override;
    virtual const Def* vsubstitute(Def2Def&, int, Defs) const override;

public:
    virtual std::ostream& stream(std::ostream&) const override;

    friend class World;
};

class Variant : public Quantifier {
private:
    Variant(World& world, Defs ops, const std::string& name)
        : Quantifier(world, Node_Variant, max_type(world, ops), ops, name)
    {}

    virtual const Def* reduce(Defs defs) const override;
    virtual const Def* domain() const override;
    virtual const Def* rebuild(World&, const Def*, Defs) const override;
    virtual const Def* vsubstitute(Def2Def&, int, Defs) const override;

public:
    virtual std::ostream& stream(std::ostream&) const override;

    friend class World;
};

class Any : public Connective {
private:
    Any(World& world, const Def* type, const Def* def, const std::string& name)
        : Connective(world, Node_Any, type, {def}, name)
    {}

    virtual const Def* reduce(Defs defs) const override;
    virtual const Def* domain() const override;
    virtual const Def* rebuild(World&, const Def*, Defs) const override;
    virtual const Def* vsubstitute(Def2Def&, int, Defs) const override;

public:
    const Def* def() const { return op(0); }

    virtual std::ostream& stream(std::ostream&) const override;

    friend class World;
};

class Star : public Def {
private:
<<<<<<< HEAD
    Star(World& world, Qualifier::URAL q)
        : Def(world, Node_Star, nullptr, Defs(), q, "type")
=======
    Star(World& world)
        : Def(world, Node_Star, nullptr, Defs(), "*")
>>>>>>> f3bcf1bb
    {}

public:
    virtual std::ostream& stream(std::ostream&) const override;

private:
    virtual const Def* rebuild(World&, const Def*, Defs) const override;
    virtual const Def* vsubstitute(Def2Def&, int, Defs) const override;

    friend class World;
};

class Var : public Def {
private:
    Var(World& world, const Def* type, int index, const std::string& name)
        : Def(world, Node_Var, type, Defs(), type->qualifier(), name)
    {
        index_ = index;
    }

public:
    int index() const { return index_; }
    virtual std::ostream& stream(std::ostream&) const override;
    /// Do not print variable names as they aren't bound in the output without analysing DeBruijn-Indices.
    virtual std::ostream& name_stream(std::ostream& os) const override {
        return stream(os);
    }

private:
    virtual uint64_t vhash() const override;
    virtual bool equal(const Def*) const override;
    virtual const Def* rebuild(World&, const Def*, Defs) const override;
    virtual const Def* vsubstitute(Def2Def&, int, Defs) const override;

    friend class World;
};

class Assume : public Def {
private:
    Assume(World& world, const Def* type, Qualifier::URAL q, const std::string& name)
        : Def(world, Node_Assume, type, 0, q, name)
    {}

public:
    virtual std::ostream& stream(std::ostream&) const override;

private:
    virtual const Def* rebuild(World&, const Def*, Defs) const override;
    virtual const Def* vsubstitute(Def2Def&, int, Defs) const override;

    friend class World;
};

class App : public Def {
private:
    App(World& world, const Def* type, const Def* callee, Defs args, const std::string& name);

public:
    const Def* callee() const { return ops().front(); }
    const Quantifier* quantifier() const { return callee()->type()->as<Quantifier>(); }
    const Def* domain() const { return quantifier()->domain(); }
    Defs args() const { return ops().skip_front(); }
    size_t num_args() const { return args().size(); }
    const Def* arg(size_t i = 0) const { return args()[i]; }
    virtual std::ostream& stream(std::ostream&) const override;
    virtual const Def* rebuild(World&, const Def*, Defs) const override;
    virtual const Def* vsubstitute(Def2Def&, int, Defs) const override;

    friend class World;
};

class Error : public Def {
private:
    Error(World& world)
        : Def(world, Node_Error, nullptr, Defs(), Qualifier::Unrestricted, "error")
    {}

public:
    virtual std::ostream& stream(std::ostream&) const override;

private:
    virtual const Def* rebuild(World&, const Def*, Defs) const override;
    virtual const Def* vsubst(Def2Def&, int, Defs) const override;

    friend class World;
};

}

#endif<|MERGE_RESOLUTION|>--- conflicted
+++ resolved
@@ -21,12 +21,9 @@
     Node_Star,
     Node_Tuple,
     Node_Var,
-<<<<<<< HEAD
-    Node_Error,
-=======
     Node_Any,
     Node_All,
->>>>>>> f3bcf1bb
+    Node_Error,
 };
 
 class Def;
@@ -186,7 +183,6 @@
     void replace(const Def*) const;
     /// A nominal @p Def is always different from each other @p Def.
     bool is_nominal() const { return nominal_; }
-<<<<<<< HEAD
     bool is_kind() const { return sort() == Kind; }
     bool is_type() const { return sort() == Type; }
     bool is_term() const { return sort() == Term; }
@@ -197,13 +193,6 @@
     bool is_relevant() const     { return qualifier() & Qualifier::Relevant; }
     bool is_linear() const       { return qualifier() & Qualifier::Linear; }
 
-=======
-    Qualifier qualifier() const { return Qualifier(qualifier_); }
-    bool is_unrestricted() const { return qualifier() & Unrestricted; }
-    bool is_affine() const       { return qualifier() & Affine; }
-    bool is_relevant() const     { return qualifier() & Relevant; }
-    bool is_linear() const       { return qualifier() & Linear; }
->>>>>>> f3bcf1bb
     size_t gid() const { return gid_; }
     uint64_t hash() const { return hash_ == 0 ? hash_ = vhash() : hash_; }
     virtual int num_vars() const { return 0; }
@@ -331,11 +320,7 @@
 
 class Lambda : public Connective {
 private:
-<<<<<<< HEAD
     Lambda(World& world, const Pi* type, const Def* body, const std::string& name);
-=======
-    Lambda(World& world, const Def* type, const Def* body, const std::string& name);
->>>>>>> f3bcf1bb
 
 public:
     Defs domains() const { return type()->as<Pi>()->domains(); }
@@ -359,17 +344,11 @@
     {
         assert(false && "TODO");
     }
-<<<<<<< HEAD
     Sigma(World& world, Defs ops, const std::string& name, Qualifier::URAL q)
         : Quantifier(world, Node_Sigma, infer_type(world, ops), ops, q, name)
     {
         assert(sort() != Type || qualifier() <= Qualifier::meet(ops));
     }
-=======
-    Sigma(World& world, Defs ops, const std::string& name)
-        : Quantifier(world, Node_Sigma, max_type(world, ops), ops, name)
-    {}
->>>>>>> f3bcf1bb
 
     virtual const Def* reduce(Defs defs) const override;
     virtual int num_vars() const override { return num_ops(); }
@@ -478,13 +457,8 @@
 
 class Star : public Def {
 private:
-<<<<<<< HEAD
     Star(World& world, Qualifier::URAL q)
         : Def(world, Node_Star, nullptr, Defs(), q, "type")
-=======
-    Star(World& world)
-        : Def(world, Node_Star, nullptr, Defs(), "*")
->>>>>>> f3bcf1bb
     {}
 
 public:
