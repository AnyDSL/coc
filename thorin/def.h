#ifndef THORIN_DEF_H
#define THORIN_DEF_H

#include <numeric>
#include <set>
#include <stack>

#include "thorin/util/array.h"
#include "thorin/util/bitset.h"
#include "thorin/util/cast.h"
#include "thorin/util/hash.h"
#include "thorin/util/iterator.h"
#include "thorin/util/location.h"
#include "thorin/util/stream.h"
#include "thorin/util/types.h"
#include "thorin/qualifier.h"

namespace thorin {

class App;
class Cn;
class Def;
class World;

/**
 * References a user.
 * A Def @c u which uses Def @c d as @c i^th operand is a Use with Use::index_ @c i of Def @c d.
 */
class Use {
public:
    Use() {}
    Use(const Def* def, size_t index)
        : tagged_ptr_(def, index)
    {}

    size_t index() const { return tagged_ptr_.index(); }
    const Def* def() const { return tagged_ptr_.ptr(); }
    operator const Def*() const { return tagged_ptr_; }
    const Def* operator->() const { return tagged_ptr_; }
    bool operator==(Use other) const { return this->tagged_ptr_ == other.tagged_ptr_; }

private:
    TaggedPtr<const Def, size_t> tagged_ptr_;
};

//------------------------------------------------------------------------------

struct UseHash {
    inline static uint64_t hash(Use use);
    static bool eq(Use u1, Use u2) { return u1 == u2; }
    static Use sentinel() { return Use((const Def*)(-1), uint16_t(-1)); }
};

typedef HashSet<Use, UseHash> Uses;

template<class T>
struct GIDLt {
    bool operator()(T a, T b) { return a->gid() < b->gid(); }
};

template<class T>
struct GIDHash {
    static uint64_t hash(T n) { return n->gid(); }
    static bool eq(T a, T b) { return a == b; }
    static T sentinel() { return T(1); }
};

template<class Key, class Value>
using GIDMap = thorin::HashMap<Key, Value, GIDHash<Key>>;
template<class Key>
using GIDSet = thorin::HashSet<Key, GIDHash<Key>>;

template<class To>
using DefMap  = GIDMap<const Def*, To>;
using DefSet  = GIDSet<const Def*>;
using Def2Def = DefMap<const Def*>;
using DefLt   = GIDLt<const Def*>;
using SortedDefSet = std::set<const Def*, DefLt>;

typedef Array<const Def*> DefArray;
typedef ArrayRef<const Def*> Defs;
typedef std::vector<const Def*> DefVector;

typedef std::pair<DefArray, const Def*> EnvDef;

struct EnvDefHash {
    inline static uint64_t hash(const EnvDef&);
    static bool eq(const EnvDef& a, const EnvDef& b) { return a == b; };
    static EnvDef sentinel() { return EnvDef(DefArray(), nullptr); }
};

typedef thorin::HashSet<std::pair<DefArray, const Def*>, EnvDefHash> EnvDefSet;

DefArray qualifiers(Defs defs);
void gid_sort(DefArray* defs);
DefArray gid_sorted(Defs defs);
void unique_gid_sort(DefArray* defs);
DefArray unique_gid_sorted(Defs defs);

//------------------------------------------------------------------------------

typedef const Def* (*Normalizer)(const Def*, const Def*, Debug);

/// Base class for all Def%s.
class Def : public RuntimeCast<Def>, public Streamable  {
public:
    enum class Tag {
        Any, Match, Variant,
        App, Lambda, Pi,
        Arity, ArityKind, MultiArityKind,
        Cn, Param, CnType,
        Extract, Insert, Tuple, Pack, Sigma, Variadic,
        Lit, Axiom,
        Pick, Intersection,
        Qualifier, QualifierType,
        Star, Universe,
        Error,
        Singleton,
        Var,
        Num
    };

    enum class Sort {
        Term, Type, Kind, Universe
    };

protected:
    Def(const Def&) = delete;
    Def(Def&&) = delete;
    Def& operator=(const Def&) = delete;

    /// A @em nominal Def.
    Def(Tag tag, const Def* type, size_t num_ops, const Def** ops_ptr, Debug dbg)
        : debug_(dbg)
        , type_(type)
        , num_ops_(num_ops)
        , gid_(gid_counter_++)
        , tag_(unsigned(tag))
        , nominal_(true)
        , has_error_(false)
        , ops_(ops_ptr)
    {
        std::fill_n(ops_, num_ops, nullptr);
    }
    /// A @em structural Def.
    template<class I>
    Def(Tag tag, const Def* type, Range<I> ops, const Def** ops_ptr, Debug dbg)
        : debug_(dbg)
        , type_(type)
        , num_ops_(ops.distance())
        , gid_(gid_counter_++)
        , tag_(unsigned(tag))
        , nominal_(false)
        , has_error_(false)
        , ops_(ops_ptr)
    {
        std::copy(ops.begin(), ops.end(), ops_);
    }
    /// A @em structural Def.
    Def(Tag tag, const Def* type, Defs ops, const Def** ops_ptr, Debug dbg)
        : Def(tag, type, range(ops), ops_ptr, dbg)
    {}

    Def* set(size_t i, const Def*);
    void finalize();
    void unset(size_t i);
    void unregister_use(size_t i) const;
    void unregister_uses() const;

public:
    //@{ get operands
    Defs ops() const { return Defs(ops_, num_ops_); }
    const Def* op(size_t i) const { return ops()[i]; }
    size_t num_ops() const { return num_ops_; }
    //@}

    //@{ get Uses%s
    const Uses& uses() const { return uses_; }
    size_t num_uses() const { return uses().size(); }
    //@}

    //@{ get Debug information
    Debug& debug() const { return debug_; }
    Location location() const { return debug_; }
    const std::string& name() const { return debug().name(); }
    std::string unique_name() const;
    //@}

    //@{ get World, type, and Sort
    World& world() const {
        auto def = this;
        for (size_t i = 0; i != 3; ++i, def = def->type_) {
            if (def->has_world())
                return *reinterpret_cast<World*>(def->world_ & uintptr_t(-2));
        }
        assert(def->has_world());
        return *reinterpret_cast<World*>(def->world_ & uintptr_t(-2));
    }
    const Def* type() const { return has_world() ? nullptr : type_; }
    const Def* destructing_type() const;
    Sort sort() const;
    bool is_term() const { return sort() == Sort::Term; }
    bool is_type() const { return sort() == Sort::Type; }
    bool is_kind() const { return sort() == Sort::Kind; }
    bool is_universe() const { return sort() == Sort::Universe; }
    bool is_value() const;
    virtual bool has_values() const { return false; }
    bool is_qualifier() const { return type() && type()->tag() == Tag::QualifierType; }
    //@}

    //@{ get Qualifier
    const Def* qualifier() const;
    bool maybe_affine() const;
    //@}

    //@{ misc getters
    virtual const Def* arity() const;
    const BitSet& free_vars() const { return free_vars_; }
    uint32_t fields() const { return uint32_t(num_ops_) << 8_u32 | uint32_t(tag()); }
    uint32_t gid() const { return gid_; }
    static uint32_t gid_counter() { return gid_counter_; }
    /// A nominal Def is always different from each other Def.
    bool is_nominal() const { return nominal_; }
    bool has_error() const { return has_error_; }
    Tag tag() const { return Tag(tag_); }
    //@}

    void typecheck() const {
        assert(free_vars().none());
        DefVector types;
        EnvDefSet checked;
        typecheck_vars(types, checked);
    }
    virtual void typecheck_vars(DefVector& types, EnvDefSet& checked) const;

    const Def* shift_free_vars(size_t shift) const;
    Def* stub(World& world, const Def* type) const {
        if (!name().empty()) {
            Debug new_dbg(debug());
            new_dbg.set(name() + std::to_string(Def::gid_counter()));
            return stub(world, type, new_dbg);
        }
        return stub(world, type, debug());
    }
    Normalizer normalizer() const { return normalizer_; }
    const Def* set_normalizer(Normalizer normalizer) const { normalizer_ = normalizer; return this; }

    virtual Def* stub(World&, const Def*, Debug) const { THORIN_UNREACHABLE; }
    virtual bool assignable(const Def* def) const { return this == def->type(); }
    bool subtype_of(const Def* def) const {
        auto s = sort();
        return (!def->is_value() && s >= Sort::Type && (this == def || (s == def->sort() && vsubtype_of(def))));
    }

    std::ostream& qualifier_stream(std::ostream& os) const;
    virtual std::ostream& name_stream(std::ostream& os) const {
        if (name() != "" || is_nominal()) {
            qualifier_stream(os);
            return os << name();
        }
        return stream(os);
    }
    std::ostream& stream(std::ostream& os) const {
        if (is_nominal()) {
            qualifier_stream(os);
            return os << name();
        }
        return vstream(os);
    }

protected:
    //@{ hash and equal
    uint64_t hash() const { return hash_ == 0 ? hash_ = vhash() : hash_; }
    virtual uint64_t vhash() const;
    virtual bool equal(const Def*) const;
    //@}

private:
    /**
     * The amount to shift De Bruijn indices when descending into this Def's @p i's Def::op.
     * For example:
@code{.cpp}
    for (size_t i = 0, e = def->num_ops(); i != e; ++i) {
        size_t new_offset = cur_offset + def->shift(i);
        do_sth(def->op(i), new_offset);
    }
@endcode
    */
    virtual size_t shift(size_t i) const;

    virtual const Def* rebuild(World&, const Def*, Defs) const = 0;
    /// The qualifier of values inhabiting either this kind itself or inhabiting types within this kind.
    virtual const Def* kind_qualifier() const;
    virtual bool vsubtype_of(const Def*) const { return false; }
    virtual std::ostream& vstream(std::ostream& os) const = 0;
    bool has_world() const { return world_ & uintptr_t(1); }

    static uint32_t gid_counter_;

protected:
    BitSet free_vars_;

private:
    mutable Uses uses_;
    mutable uint64_t hash_ = 0;
    mutable Debug debug_;
    union {
        const Def* type_;
        uintptr_t world_;
    };
    mutable Normalizer normalizer_ = nullptr;
    uint32_t num_ops_;
    union {
        struct {
            unsigned gid_           : 24;
            unsigned tag_           :  6;
            unsigned nominal_       :  1;
            unsigned has_error_     :  1;
            // this sum must be 32   ^^^
        };
        uint32_t fields_;
    };

    static_assert(int(Tag::Num) <= 64, "you must increase the number of bits in tag_");
    const Def** ops_;

    friend class App;
    friend class Cleaner;
    friend class Reducer;
    friend class Scope;
    friend class World;
};

#define THORIN_OPS_PTR reinterpret_cast<const Def**>(reinterpret_cast<char*>(this+1))

uint64_t UseHash::hash(Use use) {
    return murmur3(uint64_t(use.index()) << 48_u64 | uint64_t(use->gid()));
}

uint64_t EnvDefHash::hash(const EnvDef& p) {
    uint64_t hash = hash_begin(p.second->gid());
    for (auto def : p.first)
        hash = hash_combine(hash, def->gid());
    return hash;
}

template<class T>
const SortedDefSet set_flatten(Defs defs) {
    SortedDefSet flat_defs;
    for (auto def : defs) {
        if (def->isa<T>())
            for (auto inner : def->ops())
                flat_defs.insert(inner);
        else
            flat_defs.insert(def);
    }
    return flat_defs;
}

//------------------------------------------------------------------------------

class ArityKind : public Def {
private:
    ArityKind(World& world, const Def* qualifier);

public:
    const Def* arity() const override;
    std::ostream& name_stream(std::ostream& os) const override { return vstream(os); }
    const Def* kind_qualifier() const override;

private:
    const Def* rebuild(World&, const Def*, Defs) const override;
    bool vsubtype_of(const Def*) const override;
    std::ostream& vstream(std::ostream&) const override;

    friend class World;
};

class MultiArityKind : public Def {
private:
    MultiArityKind(World& world, const Def* qualifier);

public:
    const Def* arity() const override;
    bool assignable(const Def* def) const override;
    std::ostream& name_stream(std::ostream& os) const override { return vstream(os); }
    const Def* kind_qualifier() const override;

private:
    const Def* rebuild(World&, const Def*, Defs) const override;
    bool vsubtype_of(const Def*) const override;
    std::ostream& vstream(std::ostream&) const override;

    friend class World;
};

class Arity : public Def {
private:
    Arity(const ArityKind* type, u64 arity, Debug dbg)
        : Def(Tag::Arity, type, Defs(), THORIN_OPS_PTR, dbg)
        , arity_(arity)
    {}

public:
    const ArityKind* type() const { return Def::type()->as<ArityKind>(); }
    u64 value() const { return arity_; }
    const Def* arity() const override;
    bool has_values() const override;

private:
    uint64_t vhash() const override;
    bool equal(const Def*) const override;
    const Def* rebuild(World&, const Def*, Defs) const override;
    std::ostream& vstream(std::ostream&) const override;

    u64 arity_;

    friend class World;
};

//------------------------------------------------------------------------------

class Pi : public Def {
private:
    Pi(const Def* type, const Def* domain, const Def* body, Debug dbg)
        : Def(Tag::Pi, type, {domain, body}, THORIN_OPS_PTR, dbg)
    {}

public:
    const Def* domain() const { return op(0); }
    const Def* body() const { return op(1); }
    const Def* apply(const Def*) const;

    const Def* arity() const override;
    bool assignable(const Def* def) const override;
    bool has_values() const override;
    void typecheck_vars(DefVector&, EnvDefSet& checked) const override;
    const Def* kind_qualifier() const override;


private:
    bool vsubtype_of(const Def* def) const override;
    size_t shift(size_t) const override;
    const Def* rebuild(World&, const Def*, Defs) const override;
    std::ostream& vstream(std::ostream&) const override;

    friend class World;
};

class Lambda : public Def {
private:
    /// @em structural Lambda
    Lambda(const Pi* type, const Def* body, Debug dbg)
        : Def(Tag::Lambda, type, {body}, THORIN_OPS_PTR, dbg)
    {}
    /// @em nominal Lambda
    Lambda(const Pi* type, Debug dbg)
        : Def(Tag::Lambda, type, 1, THORIN_OPS_PTR, dbg)
    {}

public:
    Lambda* set(const Def* body) { return Def::set(0, body)->as<Lambda>(); }
    const Def* domain() const { return type()->domain(); }
    const Def* body() const { return op(0); }
    const Def* apply(const Def*) const;
    const Pi* type() const { return Def::type()->as<Pi>(); }
<<<<<<< HEAD
    void typecheck_vars(World&, DefVector&, EnvDefSet& checked) const override;
=======
    void typecheck_vars(DefVector&, EnvDefSet& checked) const override;
>>>>>>> 6045a2be
    Lambda* stub(World&, const Def*, Debug) const override;

private:
    size_t shift(size_t) const override;
    const Def* rebuild(World&, const Def*, Defs) const override;
    std::ostream& vstream(std::ostream&) const override;

    friend class World;
};

class App : public Def {
private:
    App(const Def* type, const Def* callee, const Def* arg, Debug dbg)
        : Def(Tag::App, type, {callee, arg}, THORIN_OPS_PTR, dbg)
    {}

public:
    const Def* callee() const { return op(0); }
    const Def* arg() const { return op(1); }

    const Def* arity() const override;
    const Def* rebuild(World&, const Def*, Defs) const override;

private:
    mutable const Def* cache_ = nullptr;
    std::ostream& vstream(std::ostream&) const override;

    friend const Def* Def::destructing_type() const;
    friend class World;
};

//------------------------------------------------------------------------------

class SigmaBase : public Def {
protected:
    SigmaBase(Tag tag, const Def* type, Defs ops, Debug dbg)
        : Def(tag, type, ops, THORIN_OPS_PTR, dbg)
    {}
    SigmaBase(Tag tag, const Def* type, size_t num_ops, Debug dbg)
        : Def(tag, type, num_ops, THORIN_OPS_PTR, dbg)
    {}
};

class Sigma : public SigmaBase {
private:
    /// Nominal Sigma kind
    Sigma(World&, size_t num_ops, Debug dbg);
    /// Nominal Sigma type, \a type is some Star/Universe
    Sigma(const Def* type, size_t num_ops, Debug dbg)
        : SigmaBase(Tag::Sigma, type, num_ops, dbg)
    {}
    Sigma(const Def* type, Defs ops, Debug dbg)
        : SigmaBase(Tag::Sigma, type, ops, dbg)
    {}

public:
    const Def* arity() const override;
    const Def* kind_qualifier() const override;
    bool has_values() const override;
    bool assignable(const Def* def) const override;
    bool is_unit() const { return ops().empty(); }
    bool is_dependent() const;
    Sigma* set(size_t i, const Def* def) { return Def::set(i, def)->as<Sigma>(); };

    Sigma* stub(World&, const Def*, Debug) const override;
    void typecheck_vars(DefVector&, EnvDefSet& checked) const override;

private:
    static const Def* max_type(Defs ops, const Def* qualifier);
    size_t shift(size_t) const override;
    const Def* rebuild(World&, const Def*, Defs) const override;
    std::ostream& vstream(std::ostream&) const override;

    friend class World;
};

class Variadic : public SigmaBase {
private:
    Variadic(const Def* type, const Def* arity, const Def* body, Debug dbg)
        : SigmaBase(Tag::Variadic, type, {arity, body}, dbg)
    {}

public:
    const Def* arity() const override { return op(0); }
    const Def* body() const { return op(1); }
    const Def* kind_qualifier() const override;
    bool is_homogeneous() const { return !body()->free_vars().test(0); };
    bool has_values() const override;
    bool assignable(const Def* def) const override;
    void typecheck_vars(DefVector&, EnvDefSet& checked) const override;

private:
    size_t shift(size_t) const override;
    const Def* rebuild(World&, const Def*, Defs) const override;
    std::ostream& vstream(std::ostream&) const override;

    friend class World;
};

class TupleBase : public Def {
protected:
    TupleBase(Tag tag, const Def* type, Defs ops, Debug dbg)
        : Def(tag, type, ops, THORIN_OPS_PTR, dbg)
    {}
};

class Tuple : public TupleBase {
private:
    Tuple(const SigmaBase* type, Defs ops, Debug dbg)
        : TupleBase(Tag::Tuple, type, ops, dbg)
    {}

    const Def* rebuild(World&, const Def*, Defs) const override;
    std::ostream& vstream(std::ostream&) const override;

    friend class World;
};

class Pack : public TupleBase {
private:
    Pack(const Def* type, const Def* body, Debug dbg)
        : TupleBase(Tag::Pack, type, {body}, dbg)
        {}

public:
    const Def* body() const { return op(0); }
    void typecheck_vars(DefVector&, EnvDefSet& checked) const override;

private:
    size_t shift(size_t) const override;
    const Def* rebuild(World&, const Def*, Defs) const override;
    std::ostream& vstream(std::ostream&) const override;

    friend class World;
};

class Extract : public Def {
private:
    Extract(const Def* type, const Def* tuple, const Def* index, Debug dbg)
        : Def(Tag::Extract, type, {tuple, index}, THORIN_OPS_PTR, dbg)
    {}

public:
    const Def* scrutinee() const { return op(0); }
    const Def* index() const { return op(1); }

private:
    const Def* rebuild(World&, const Def*, Defs) const override;
    std::ostream& vstream(std::ostream&) const override;

    friend class World;
};

class Insert : public Def {
private:
    Insert(const Def* type, const Def* tuple, const Def* index, const Def* value, Debug dbg)
        : Def(Tag::Insert, type, {tuple, index, value}, THORIN_OPS_PTR, dbg)
    {}

public:
    const Def* scrutinee() const { return op(0); }
    const Def* index() const { return op(1); }
    const Def* value() const { return op(2); }

private:
    const Def* rebuild(World&, const Def*, Defs) const override;
    std::ostream& vstream(std::ostream&) const override;

    friend class World;
};

class Intersection : public Def {
private:
    Intersection(const Def* type, const SortedDefSet& ops, Debug dbg);

public:
    const Def* kind_qualifier() const override;
    bool has_values() const override;

private:
    const Def* rebuild(World&, const Def*, Defs) const override;
    std::ostream& vstream(std::ostream&) const override;

    friend class World;
};

class Pick : public Def {
private:
    Pick(const Def* type, const Def* def, Debug dbg)
        : Def(Tag::Pick, type, {def}, THORIN_OPS_PTR, dbg)
    {}

public:
    const Def* destructee() const { return op(0); }

private:
    const Def* rebuild(World&, const Def*, Defs) const override;
    std::ostream& vstream(std::ostream&) const override;

    friend class World;
};

class Variant : public Def {
private:
    /// @em structural Variant
    Variant(const Def* type, const SortedDefSet& ops, Debug dbg);
    /// @em nominal Variant
    Variant(const Def* type, size_t num_ops, Debug dbg)
        : Def(Tag::Variant, type, num_ops, THORIN_OPS_PTR, dbg)
    {}

public:
    const Def* arity() const override;
    Variant* set(size_t i, const Def* def) { return Def::set(i, def)->as<Variant>(); };
    const Def* kind_qualifier() const override;
    bool has_values() const override;

private:
    const Def* rebuild(World&, const Def*, Defs) const override;
    std::ostream& vstream(std::ostream&) const override;
    Variant* stub(World&, const Def*, Debug) const override;

    friend class World;
};

/// Cast a Def to a Variant type.
class Any : public Def {
private:
    Any(const Variant* type, const Def* def, Debug dbg)
        : Def(Tag::Any, type, {def}, THORIN_OPS_PTR, dbg)
    {}

public:
    const Def* def() const { return op(0); }
    size_t index() const {
        auto def_type = def()->type();
        auto variant = type()->as<Variant>();
        for (size_t i = 0; i < variant->num_ops(); ++i)
            if (def_type == variant->op(i))
                return i;
        THORIN_UNREACHABLE;
    }

private:
    const Def* rebuild(World&, const Def*, Defs) const override;
    std::ostream& vstream(std::ostream&) const override;

    friend class World;
};

class Match : public Def {
private:
    Match(const Def* type, const Def* def, const Defs handlers, Debug dbg)
        : Def(Tag::Match, type, concat(def, handlers), THORIN_OPS_PTR, dbg)
    {}

public:
    const Def* destructee() const { return op(0); }
    Defs handlers() const { return ops().skip_front(); }
    const Def* handler(size_t i) const { return handlers()[i]; }
    size_t num_handlers() const { return handlers().size(); }

private:
    const Def* rebuild(World&, const Def*, Defs) const override;
    std::ostream& vstream(std::ostream&) const override;

    friend class World;
};

class Singleton : public Def {
private:
    Singleton(const Def* def, Debug dbg)
        : Def(Tag::Singleton, def->type()->type(), {def}, THORIN_OPS_PTR, dbg)
    {
        assert((def->is_term() || def->is_type()) && "No singleton type universes allowed.");
    }

public:
    const Def* arity() const override;
    const Def* kind_qualifier() const override;
    bool has_values() const override;

private:
    const Def* rebuild(World&, const Def*, Defs) const override;
    std::ostream& vstream(std::ostream&) const override;

    friend class World;
};

class Qualifier : public Def {
private:
    Qualifier(World&, QualifierTag q);

public:
    QualifierTag qualifier_tag() const { return qualifier_tag_; }
    const Def* arity() const override;

private:
    const Def* rebuild(World&, const Def*, Defs) const override;
    std::ostream& vstream(std::ostream&) const override;

    QualifierTag qualifier_tag_;

    friend class World;
};

class QualifierType : public Def {
private:
    QualifierType(World& world);

public:
    const Def* arity() const override;
    bool has_values() const override;
    const Def* kind_qualifier() const override;

private:
    const Def* rebuild(World&, const Def*, Defs) const override;
    std::ostream& vstream(std::ostream&) const override;

    friend class World;
};

class Star : public Def {
private:
    Star(World& world, const Def* qualifier);

public:
    const Def* arity() const override;
    bool assignable(const Def* def) const override;
    std::ostream& name_stream(std::ostream& os) const override { return vstream(os); }
    const Def* kind_qualifier() const override;

private:
    const Def* rebuild(World&, const Def*, Defs) const override;
    std::ostream& vstream(std::ostream&) const override;

    friend class World;
};

class Universe : public Def {
private:
    Universe(World& world)
        : Def(Tag::Universe, reinterpret_cast<const Def*>(uintptr_t(&world) | uintptr_t(1)), 0, THORIN_OPS_PTR, {"□"})
    {}

public:
    const Def* arity() const override;

private:
    const Def* rebuild(World&, const Def*, Defs) const override;
    std::ostream& vstream(std::ostream&) const override;

    friend class World;
};

class Var : public Def {
private:
    Var(const Def* type, u64 index, Debug dbg)
        : Def(Tag::Var, type, Defs(), THORIN_OPS_PTR, dbg)
    {
        assert(!type->is_universe());
        index_ = index;
        free_vars_.set(index);
    }

public:
    const Def* arity() const override;
    u64 index() const { return index_; }
    /// Do not print variable names as they aren't bound in the output without analysing DeBruijn-Indices.
    std::ostream& name_stream(std::ostream& os) const override { return vstream(os); }
    void typecheck_vars(DefVector&, EnvDefSet& checked) const override;

private:
    uint64_t vhash() const override;
    bool equal(const Def*) const override;
    const Def* rebuild(World&, const Def*, Defs) const override;
    std::ostream& vstream(std::ostream&) const override;

    u64 index_;

    friend class World;
};

class Axiom : public Def {
private:
    Axiom(const Def* type, Debug dbg)
        : Def(Tag::Axiom, type, 0, THORIN_OPS_PTR, dbg)
    {
        assert(type->free_vars().none());
    }

public:
    const Def* arity() const override;
    Axiom* stub(World&, const Def*, Debug) const override;
    bool has_values() const override;

private:
    const Def* rebuild(World&, const Def*, Defs) const override;
    std::ostream& vstream(std::ostream&) const override;

    friend class World;
};

// TODO remember which field in the box was actually used to have a better output
class Lit : public Def {
private:
    Lit(const Def* type, Box box, Debug dbg)
        : Def(Tag::Axiom, type, Defs(), THORIN_OPS_PTR, dbg)
        , box_(box)
    {}

public:
    const Def* arity() const override;
    Box box() const { return box_; }

    bool has_values() const override;

private:
    uint64_t vhash() const override;
    bool equal(const Def*) const override;
    const Def* rebuild(World&, const Def*, Defs) const override;
    std::ostream& vstream(std::ostream&) const override;

    Box box_;

    friend class World;
};

#define CODE(T) inline T get_ ## T(const Def* def) { return def->as<Lit>()->box().get_ ## T(); }
THORIN_TYPES(CODE)
#undef CODE
inline s64 get_nat(const Def* def) { return get_s64(def); }
inline u64 get_index(const Def* def) { return get_u64(def); }

inline bool is_zero  (const Lit* lit) { return lit->box().get_u64() == 0_u64; }
inline bool is_one   (const Lit* lit) { return lit->box().get_u64() == 1_u64; }
inline bool is_allset(const Lit* lit) { return lit->box().get_u64() == u64(-1); }

/// Is @p lit an IEEE-754 zero? yields also true for negative zero.
inline bool is_rzero(int64_t w, const Lit* lit) { return (lit->box().get_u64() & ~(1 << (w-1))) == 0; }

inline bool is_one  (int64_t w, const Lit* lit) {
    switch (w) {
        case 16: return lit->box().get_r16() == 1._r16;
        case 32: return lit->box().get_r32() == 1._r32;
        case 64: return lit->box().get_r64() == 1._r64;
        default: THORIN_UNREACHABLE;
    }
}

class Error : public Def {
private:
    // TODO additional error message with more precise information
    Error(const Def* type)
        : Def(Tag::Error, type, Defs(), THORIN_OPS_PTR, {"<error>"})
    {}

public:
    const Def* arity() const override;

private:
    const Def* rebuild(World&, const Def*, Defs) const override;
    std::ostream& vstream(std::ostream&) const override;

    friend class World;
};

inline bool is_error(const Def* def) { return def->tag() == Def::Tag::Error; }

//------------------------------------------------------------------------------

/// Type type of a continuation @p Cn.
class CnType : public Def {
private:
    CnType(const Def* type, const Def* domain, Debug dbg)
        : Def(Tag::CnType, type, {domain}, THORIN_OPS_PTR, dbg)
    {}

public:
    const Def* domain() const { return op(0); }

    const Def* arity() const override;
    bool assignable(const Def* def) const override;
    bool has_values() const override;
    const Def* kind_qualifier() const override;

private:
    //bool vsubtype_of(World&, const Def* def) const override;
    const Def* rebuild(World&, const Def*, Defs) const override;
    std::ostream& vstream(std::ostream&) const override;

    friend class World;
};

/// The @p Param%eter associated to a continuation @p Cn.
class Param : public Def {
private:
    Param(const Def* type, Debug dbg)
        : Def(Tag::Param, type, 0, THORIN_OPS_PTR, dbg)
    {}

public:
    const Cn* cn() const { return cn_; }
    const Def* arity() const override;

private:
    const Def* rebuild(World&, const Def*, Defs) const override;
    std::ostream& vstream(std::ostream&) const override;

    const Cn* cn_;

    friend class World;
};

/// A continuation value.
class Cn : public Def {
private:
    Cn(const Def* type, Debug dbg)
        : Def(Tag::Cn, type, 3, THORIN_OPS_PTR, dbg)
    {}

public:
    const Def* filter() const { return op(0); }
    const Def* callee() const { return op(1); }
    const Def* arg() const { return op(2); }
    const CnType* type() const { return type()->as<CnType>(); }
    const Param* param() const { return param_; }

    const Def* arity() const override;

private:
    const Def* rebuild(World&, const Def*, Defs) const override;
    Cn* stub(World& to, const Def* type, Debug dbg) const override;
    std::ostream& vstream(std::ostream&) const override;

    const Param* param_;

    friend class World;
};

//------------------------------------------------------------------------------

}

#endif<|MERGE_RESOLUTION|>--- conflicted
+++ resolved
@@ -464,11 +464,7 @@
     const Def* body() const { return op(0); }
     const Def* apply(const Def*) const;
     const Pi* type() const { return Def::type()->as<Pi>(); }
-<<<<<<< HEAD
-    void typecheck_vars(World&, DefVector&, EnvDefSet& checked) const override;
-=======
     void typecheck_vars(DefVector&, EnvDefSet& checked) const override;
->>>>>>> 6045a2be
     Lambda* stub(World&, const Def*, Debug) const override;
 
 private:
