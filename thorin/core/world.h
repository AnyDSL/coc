#ifndef THORIN_CORE_WORLD_H
#define THORIN_CORE_WORLD_H

#include <memory>
#include <string>

#include "thorin/world.h"
#include "thorin/core/tables.h"

namespace thorin::core {

class World;
std::tuple<const Def*, const Def*> shape_and_body(World&, const Def* def);
const Def* infer_shape(World&, const Def* def);
std::tuple<const Def*, const Def*> infer_width_and_shape(World&, const Def*);

class World : public ::thorin::World {
public:
    World();

    //@{ types and type constructors
    const Axiom* type_i() { return type_i_; }
    const Axiom* type_r() { return type_r_; }
    const App* type_i(s64 width) { return type_i(lit_nat(width)); }
    const App* type_r(s64 width) { return type_r(lit_nat(width)); }
    const App* type_i(const Def* width, Debug dbg = {}) { return app(type_i(), width, dbg)->as<App>(); }
    const App* type_r(const Def* width, Debug dbg = {}) { return app(type_r(), width, dbg)->as<App>(); }
    const Axiom* type_mem() { return type_mem_; }
    const Axiom* type_frame() { return type_frame_; }
    const Axiom* type_ptr() { return type_ptr_; }
    const Def* type_ptr(const Def* pointee, Debug dbg = {}) { return type_ptr(pointee, lit_nat_0(), dbg); }
    const Def* type_ptr(const Def* pointee, const Def* addr_space, Debug dbg = {}) {
        return app(type_ptr_, {pointee, addr_space}, dbg);
    }
    //@}

    //@{ @p Lit%erals
    const Lit* lit_i( s8 val) { return lit(type_i( 8), {val}); }
    const Lit* lit_i(s16 val) { return lit(type_i(16), {val}); }
    const Lit* lit_i(s32 val) { return lit(type_i(32), {val}); }
    const Lit* lit_i(s64 val) { return lit(type_i(64), {val}); }
    const Lit* lit_i( u8 val) { return lit(type_i( 8), {val}); }
    const Lit* lit_i(u16 val) { return lit(type_i(16), {val}); }
    const Lit* lit_i(u32 val) { return lit(type_i(32), {val}); }
    const Lit* lit_i(u64 val) { return lit(type_i(64), {val}); }
    const Lit* lit_r(r16 val) { return lit(type_r(16), {val}); }
    const Lit* lit_r(r32 val) { return lit(type_r(32), {val}); }
    const Lit* lit_r(r64 val) { return lit(type_r(64), {val}); }
    //@}

<<<<<<< HEAD
    //@{ arithmetic operations for WArithop
    template<WArithop O> const Axiom* op() { return warithop_[O]; }
    template<WArithop O> const Def* op(const Def* a, const Def* b, Debug dbg = {}) { return op<O>(WFlags::none, a, b, dbg); }
    template<WArithop O> const Def* op(WFlags wflags, const Def* a, const Def* b, Debug dbg = {}) {
        auto [width, shape] = infer_width_and_shape(*this, a);
        return op<O>(wflags, width, shape, a, b, dbg);
=======
    //@{ arithmetic operations for WOp
    template<WOp o> const Axiom* op() { return wop_[size_t(o)]; }
    template<WOp o> const Def* op(const Def* a, const Def* b, Debug dbg = {}) { return op<o>(WFlags::none, a, b, dbg); }
    template<WOp o> const Def* op(WFlags flags, const Def* a, const Def* b, Debug dbg = {}) {
        auto [width, shape] = infer_width_and_shape(a);
        return op<o>(flags, width, shape, a, b, dbg);
>>>>>>> f1f8c63a
    }
    template<WOp o> const Def* op(WFlags flags, const Def* width, const Def* shape, const Def* a, const Def* b, Debug dbg = {}) {
        return app(app(app(app(op<o>(), lit_nat(s64(flags))), width), shape), {a, b}, dbg);
    }
    //@}

<<<<<<< HEAD
    //@{ arithmetic operations for MArithop
    template<MArithop O> const Axiom* op() { return marithop_[O]; }
    template<MArithop O> const Def* op(const Def* m, const Def* a, const Def* b, Debug dbg = {}) {
        auto [shape, body] = shape_and_body(*this, a->type());
        return app(app(app(op<O>(), app_arg(body)), shape), {m, a, b}, dbg);
    }
    //@}

    //@{ arithmetic operations for IArithop
    template<IArithop O> const Axiom* op() { return iarithop_[O]; }
    template<IArithop O> const Def* op(const Def* a, const Def* b, Debug dbg = {}) {
        auto [shape, body] = shape_and_body(*this, a->type());
        return app(app(app(op<O>(), app_arg(body)), shape), {a, b}, dbg);
    }
    //@}

    //@{ arithmetic operations for RArithop
    template<RArithop O> const Axiom* op() { return rarithop_[O]; }
    template<RArithop O> const Def* op(const Def* a, const Def* b, Debug dbg = {}) { return op<O>(RFlags::none, a, b, dbg); }
    template<RArithop O> const Def* op(RFlags rflags, const Def* a, const Def* b, Debug dbg = {}) {
        auto [shape, body] = shape_and_body(*this, a->type());
        return app(app(app(app(op<O>(), val_nat(int64_t(rflags))), app_arg(body)), shape), {a, b}, dbg);
    }
    //@}

    //@{ relational operations
    const Axiom* op_icmp() { return op_icmp_; }
    const Axiom* op_rcmp() { return op_rcmp_; }
    //const Def* op_icmp(IRel rel, const Def* a, const Def* b, Debug dbg = {}) { return op_icmp(val_nat(int64_t(rel)), a, b, dbg); }
    //const Def* op_rcmp(RFlags f, RRel rel, const Def* a, const Def* b, Debug dbg = {}) { return op_rcmp(val_nat(int64_t(f)), val_nat(int64_t(rel)), a, b, dbg); }
    //const Def* op_rcmp(RRel rel, const Def* a, const Def* b, Debug dbg = {}) { return op_rcmp(RFlags::none, rel, a, b, dbg); }
    //const Def* op_icmp(const Def* rel, const Def* a, const Def* b, Debug dbg = {});
    //const Def* op_rcmp(const Def* rflags, const Def* rel, const Def* a, const Def* b, Debug dbg = {}) {
        //auto [shape, body] = shape_and_body(*this, a->type());
        //return app(app(app(app(app(op_rcmp(), rflags), rel), shape), app_arg(body)), {a, b}, dbg);
    //}
=======
    //@{ arithmetic operations for MOp
    template<MOp o> const Axiom* op() { return mop_[size_t(o)]; }
    template<MOp o> const Def* op(const Def* m, const Def* a, const Def* b, Debug dbg = {}) {
        auto [width, shape] = infer_width_and_shape(a);
        return op<o>(width, shape, m, a, b, dbg);
    }
    template<MOp o> const Def* op(const Def* width, const Def* shape, const Def* m, const Def* a, const Def* b, Debug dbg = {}) {
        return app(app(app(op<o>(), width), shape), {m, a, b}, dbg);
    }
    //@}

    //@{ arithmetic operations for IOp
    template<IOp o> const Axiom* op() { return iop_[size_t(o)]; }
    template<IOp o> const Def* op(const Def* a, const Def* b, Debug dbg = {}) {
        auto [width, shape] = infer_width_and_shape(a);
        return op<o>(width, shape, a, b, dbg);
    }
    template<IOp o> const Def* op(const Def* width, const Def* shape, const Def* a, const Def* b, Debug dbg = {}) {
        return app(app(app(op<o>(), width), shape), {a, b}, dbg);
    }
    //@}

    //@{ arithmetic operations for ROp
    template<ROp o> const Axiom* op() { return rop_[size_t(o)]; }
    template<ROp o> const Def* op(const Def* a, const Def* b, Debug dbg = {}) { return op<o>(RFlags::none, a, b, dbg); }
    template<ROp o> const Def* op(RFlags flags, const Def* a, const Def* b, Debug dbg = {}) {
        auto [width, shape] = infer_width_and_shape(a);
        return op<o>(flags, width, shape, a, b, dbg);
    }
    template<ROp o> const Def* op(RFlags flags, const Def* width, const Def* shape, const Def* a, const Def* b, Debug dbg = {}) {
        return app(app(app(app(op<o>(), lit_nat(s64(flags))), width), shape), {a, b}, dbg);
    }
    //@}

    //@{ icmp
    template<ICmp o> const Axiom* op() { return icmp_[size_t(o)]; }
    template<ICmp o> const Def* op(const Def* a, const Def* b, Debug dbg = {}) {
        auto [width, shape] = infer_width_and_shape(a);
        return op<o>(width, shape, a, b, dbg);
    }
    template<ICmp o> const Def* op(const Def* width, const Def* shape, const Def* a, const Def* b, Debug dbg = {}) {
        return app(app(app(op<o>(), width), shape), {a, b}, dbg);
    }
>>>>>>> f1f8c63a
    //@}

    //@{ rcmp
    template<RCmp o> const Axiom* op() { return rcmp_[size_t(o)]; }
    template<RCmp o> const Def* op(const Def* a, const Def* b, Debug dbg = {}) { return op<o>(RFlags::none, a, b, dbg); }
    template<RCmp o> const Def* op(RFlags flags, const Def* a, const Def* b, Debug dbg = {}) {
        auto [width, shape] = infer_width_and_shape(a);
        return op<o>(flags, width, shape, a, b, dbg);
    }
    template<RCmp o> const Def* op(RFlags flags, const Def* width, const Def* shape, const Def* a, const Def* b, Debug dbg = {}) {
        return app(app(app(app(op<o>(), lit_nat(s64(flags))), width), shape), {a, b}, dbg);
    }

    //@{ conversions
    const Axiom* op_scast() const { return op_scast_; }
    const Axiom* op_ucast() const { return op_ucast_; }
    const Axiom* op_rcast() const { return op_rcast_; }
    const Axiom* op_r2s() const { return op_r2s_; }
    const Axiom* op_r2u() const { return op_r2u_; }
    const Axiom* op_s2r() const { return op_s2r_; }
    const Axiom* op_u2r() const { return op_u2r_; }
    //@}

    //@{ lea - load effective address
    const Axiom* op_lea() { return op_lea_; }
    const Def* op_lea(const Def* ptr, const Def* index, Debug dbg = {});
    const Def* op_lea(const Def* ptr, size_t index, Debug dbg = {});
    //@}

    //@{ memory operations
    const Def* op_alloc(const Def* type, const Def* mem, Debug dbg = {});
    const Def* op_alloc(const Def* type, const Def* mem, const Def* extra, Debug dbg = {});
    const Def* op_enter(const Def* mem, Debug dbg = {});
    const Def* op_global(const Def* init, Debug dbg = {});
    const Def* op_global_const(const Def* init, Debug dbg = {});
    const Def* op_load(const Def* mem, const Def* ptr, Debug dbg = {});
    const Def* op_slot(const Def* type, const Def* frame, Debug dbg = {});
    const Def* op_store(const Def* mem, const Def* ptr, const Def* val, Debug dbg = {});
    //@}

private:
    const Axiom* type_i_;
    const Axiom* type_r_;
    const Axiom* type_mem_;
    const Axiom* type_frame_;
    const Axiom* type_ptr_;
    std::array<const Axiom*, Num_WOp > wop_;
    std::array<const Axiom*, Num_MOp > mop_;
    std::array<const Axiom*, Num_IOp > iop_;
    std::array<const Axiom*, Num_ROp > rop_;
    std::array<const Axiom*, Num_ICmp> icmp_;
    std::array<const Axiom*, Num_RCmp> rcmp_;
    const Axiom* op_scast_;
    const Axiom* op_ucast_;
    const Axiom* op_rcast_;
    const Axiom* op_r2s_;
    const Axiom* op_r2u_;
    const Axiom* op_s2r_;
    const Axiom* op_u2r_;
    const Axiom* op_enter_;
    const Axiom* op_lea_;
    const Axiom* op_load_;
    const Axiom* op_slot_;
    const Axiom* op_store_;
};

}

#endif<|MERGE_RESOLUTION|>--- conflicted
+++ resolved
@@ -48,69 +48,22 @@
     const Lit* lit_r(r64 val) { return lit(type_r(64), {val}); }
     //@}
 
-<<<<<<< HEAD
-    //@{ arithmetic operations for WArithop
-    template<WArithop O> const Axiom* op() { return warithop_[O]; }
-    template<WArithop O> const Def* op(const Def* a, const Def* b, Debug dbg = {}) { return op<O>(WFlags::none, a, b, dbg); }
-    template<WArithop O> const Def* op(WFlags wflags, const Def* a, const Def* b, Debug dbg = {}) {
-        auto [width, shape] = infer_width_and_shape(*this, a);
-        return op<O>(wflags, width, shape, a, b, dbg);
-=======
     //@{ arithmetic operations for WOp
     template<WOp o> const Axiom* op() { return wop_[size_t(o)]; }
     template<WOp o> const Def* op(const Def* a, const Def* b, Debug dbg = {}) { return op<o>(WFlags::none, a, b, dbg); }
     template<WOp o> const Def* op(WFlags flags, const Def* a, const Def* b, Debug dbg = {}) {
-        auto [width, shape] = infer_width_and_shape(a);
+        auto [width, shape] = infer_width_and_shape(*this, a);
         return op<o>(flags, width, shape, a, b, dbg);
->>>>>>> f1f8c63a
     }
     template<WOp o> const Def* op(WFlags flags, const Def* width, const Def* shape, const Def* a, const Def* b, Debug dbg = {}) {
         return app(app(app(app(op<o>(), lit_nat(s64(flags))), width), shape), {a, b}, dbg);
     }
     //@}
 
-<<<<<<< HEAD
-    //@{ arithmetic operations for MArithop
-    template<MArithop O> const Axiom* op() { return marithop_[O]; }
-    template<MArithop O> const Def* op(const Def* m, const Def* a, const Def* b, Debug dbg = {}) {
-        auto [shape, body] = shape_and_body(*this, a->type());
-        return app(app(app(op<O>(), app_arg(body)), shape), {m, a, b}, dbg);
-    }
-    //@}
-
-    //@{ arithmetic operations for IArithop
-    template<IArithop O> const Axiom* op() { return iarithop_[O]; }
-    template<IArithop O> const Def* op(const Def* a, const Def* b, Debug dbg = {}) {
-        auto [shape, body] = shape_and_body(*this, a->type());
-        return app(app(app(op<O>(), app_arg(body)), shape), {a, b}, dbg);
-    }
-    //@}
-
-    //@{ arithmetic operations for RArithop
-    template<RArithop O> const Axiom* op() { return rarithop_[O]; }
-    template<RArithop O> const Def* op(const Def* a, const Def* b, Debug dbg = {}) { return op<O>(RFlags::none, a, b, dbg); }
-    template<RArithop O> const Def* op(RFlags rflags, const Def* a, const Def* b, Debug dbg = {}) {
-        auto [shape, body] = shape_and_body(*this, a->type());
-        return app(app(app(app(op<O>(), val_nat(int64_t(rflags))), app_arg(body)), shape), {a, b}, dbg);
-    }
-    //@}
-
-    //@{ relational operations
-    const Axiom* op_icmp() { return op_icmp_; }
-    const Axiom* op_rcmp() { return op_rcmp_; }
-    //const Def* op_icmp(IRel rel, const Def* a, const Def* b, Debug dbg = {}) { return op_icmp(val_nat(int64_t(rel)), a, b, dbg); }
-    //const Def* op_rcmp(RFlags f, RRel rel, const Def* a, const Def* b, Debug dbg = {}) { return op_rcmp(val_nat(int64_t(f)), val_nat(int64_t(rel)), a, b, dbg); }
-    //const Def* op_rcmp(RRel rel, const Def* a, const Def* b, Debug dbg = {}) { return op_rcmp(RFlags::none, rel, a, b, dbg); }
-    //const Def* op_icmp(const Def* rel, const Def* a, const Def* b, Debug dbg = {});
-    //const Def* op_rcmp(const Def* rflags, const Def* rel, const Def* a, const Def* b, Debug dbg = {}) {
-        //auto [shape, body] = shape_and_body(*this, a->type());
-        //return app(app(app(app(app(op_rcmp(), rflags), rel), shape), app_arg(body)), {a, b}, dbg);
-    //}
-=======
     //@{ arithmetic operations for MOp
     template<MOp o> const Axiom* op() { return mop_[size_t(o)]; }
     template<MOp o> const Def* op(const Def* m, const Def* a, const Def* b, Debug dbg = {}) {
-        auto [width, shape] = infer_width_and_shape(a);
+        auto [width, shape] = infer_width_and_shape(*this, a);
         return op<o>(width, shape, m, a, b, dbg);
     }
     template<MOp o> const Def* op(const Def* width, const Def* shape, const Def* m, const Def* a, const Def* b, Debug dbg = {}) {
@@ -121,7 +74,7 @@
     //@{ arithmetic operations for IOp
     template<IOp o> const Axiom* op() { return iop_[size_t(o)]; }
     template<IOp o> const Def* op(const Def* a, const Def* b, Debug dbg = {}) {
-        auto [width, shape] = infer_width_and_shape(a);
+        auto [width, shape] = infer_width_and_shape(*this, a);
         return op<o>(width, shape, a, b, dbg);
     }
     template<IOp o> const Def* op(const Def* width, const Def* shape, const Def* a, const Def* b, Debug dbg = {}) {
@@ -133,7 +86,7 @@
     template<ROp o> const Axiom* op() { return rop_[size_t(o)]; }
     template<ROp o> const Def* op(const Def* a, const Def* b, Debug dbg = {}) { return op<o>(RFlags::none, a, b, dbg); }
     template<ROp o> const Def* op(RFlags flags, const Def* a, const Def* b, Debug dbg = {}) {
-        auto [width, shape] = infer_width_and_shape(a);
+        auto [width, shape] = infer_width_and_shape(*this, a);
         return op<o>(flags, width, shape, a, b, dbg);
     }
     template<ROp o> const Def* op(RFlags flags, const Def* width, const Def* shape, const Def* a, const Def* b, Debug dbg = {}) {
@@ -144,20 +97,19 @@
     //@{ icmp
     template<ICmp o> const Axiom* op() { return icmp_[size_t(o)]; }
     template<ICmp o> const Def* op(const Def* a, const Def* b, Debug dbg = {}) {
-        auto [width, shape] = infer_width_and_shape(a);
+        auto [width, shape] = infer_width_and_shape(*this, a);
         return op<o>(width, shape, a, b, dbg);
     }
     template<ICmp o> const Def* op(const Def* width, const Def* shape, const Def* a, const Def* b, Debug dbg = {}) {
         return app(app(app(op<o>(), width), shape), {a, b}, dbg);
     }
->>>>>>> f1f8c63a
     //@}
 
     //@{ rcmp
     template<RCmp o> const Axiom* op() { return rcmp_[size_t(o)]; }
     template<RCmp o> const Def* op(const Def* a, const Def* b, Debug dbg = {}) { return op<o>(RFlags::none, a, b, dbg); }
     template<RCmp o> const Def* op(RFlags flags, const Def* a, const Def* b, Debug dbg = {}) {
-        auto [width, shape] = infer_width_and_shape(a);
+        auto [width, shape] = infer_width_and_shape(*this, a);
         return op<o>(flags, width, shape, a, b, dbg);
     }
     template<RCmp o> const Def* op(RFlags flags, const Def* width, const Def* shape, const Def* a, const Def* b, Debug dbg = {}) {
