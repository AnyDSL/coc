--- conflicted
+++ resolved
@@ -48,13 +48,7 @@
     - mkdir -p build
     - cd build
     - cmake ${CMAKE_OPTIONS} -DCMAKE_CXX_FLAGS=${CXX_FLAGS} -DCMAKE_BUILD_TYPE=Debug ..
-<<<<<<< HEAD
-    - make
-    - ctest -T memcheck -j 2
-    - cat /home/travis/build/AnyDSL/thorin2/build/Testing/Temporary/MemoryChecker.*.log > out && cat out
-    - test ! -s out
-=======
     - make -j3
     - ctest -T memcheck -j3
-    - cat /home/travis/build/AnyDSL/thorin2/build/Testing/Temporary/MemoryChecker.*.log
->>>>>>> 2f2bda8f
+    - cat /home/travis/build/AnyDSL/thorin2/build/Testing/Temporary/MemoryChecker.*.log > out && cat out
+    - test ! -s out