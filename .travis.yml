language: cpp
dist: trusty
sudo: true
addons:
  apt:
    sources:
      - llvm-toolchain-trusty-5.0
      - ubuntu-toolchain-r-test
    packages:
      - clang-5.0
      - g++-7
      - valgrind

compiler:
    - gcc
    - clang
env:
  global:
    - CXX_FLAGS="-Wall -Wextra -Werror"
  matrix:
    - BUILD_TYPE=Debug
    - BUILD_TYPE=Release

install:
  # get cmake-3.10 and dump some debug info
  - mkdir -p ~/cmake
  - curl -ks https://cmake.org/files/v3.10/cmake-3.10.3-Linux-x86_64.sh -o cmake.sh
  - bash cmake.sh --skip-license --prefix="${HOME}/cmake"
  - export PATH=~/cmake/bin:$PATH
  - cmake --version
  - ${CXX} --version

script:
<<<<<<< HEAD
    - mkdir -p build
    - cd build
    - cmake ${CMAKE_OPTIONS} -DCMAKE_CXX_FLAGS=${CXX_FLAGS} -DCMAKE_BUILD_TYPE=Debug -DMEMORYCHECK_SUPPRESSIONS_FILE="/home/travis/build/AnyDSL/thorin2/resources/valgrind.supp" ..
    - make -j3
    - ctest -T memcheck -j3
    - cat /home/travis/build/AnyDSL/thorin2/build/Testing/Temporary/MemoryChecker.*.log > out && cat out
    - test ! -s out
=======
  - if [ "$CXX" = "clang++" ]; then export CXX="clang++-5.0"; fi
  - if [ "$CXX" = "g++" ]    ; then export CXX="g++-7";       fi
  - mkdir -p build
  - cd build
  - cmake ${CMAKE_OPTIONS} -DCMAKE_CXX_FLAGS="${CXX_FLAGS}" -DCMAKE_BUILD_TYPE=${BUILD_TYPE} -DMEMORYCHECK_SUPPRESSIONS_FILE="/home/travis/build/AnyDSL/thorin2/resources/valgrind.supp" ..
  - make -j3 VERBOSE=1
  - ctest -T memcheck -j3
  - cat /home/travis/build/AnyDSL/thorin2/build/Testing/Temporary/MemoryChecker.*.log > out && cat out
  - test ! -s out
>>>>>>> c91c7d1e
<|MERGE_RESOLUTION|>--- conflicted
+++ resolved
@@ -31,15 +31,6 @@
   - ${CXX} --version
 
 script:
-<<<<<<< HEAD
-    - mkdir -p build
-    - cd build
-    - cmake ${CMAKE_OPTIONS} -DCMAKE_CXX_FLAGS=${CXX_FLAGS} -DCMAKE_BUILD_TYPE=Debug -DMEMORYCHECK_SUPPRESSIONS_FILE="/home/travis/build/AnyDSL/thorin2/resources/valgrind.supp" ..
-    - make -j3
-    - ctest -T memcheck -j3
-    - cat /home/travis/build/AnyDSL/thorin2/build/Testing/Temporary/MemoryChecker.*.log > out && cat out
-    - test ! -s out
-=======
   - if [ "$CXX" = "clang++" ]; then export CXX="clang++-5.0"; fi
   - if [ "$CXX" = "g++" ]    ; then export CXX="g++-7";       fi
   - mkdir -p build
@@ -48,5 +39,4 @@
   - make -j3 VERBOSE=1
   - ctest -T memcheck -j3
   - cat /home/travis/build/AnyDSL/thorin2/build/Testing/Temporary/MemoryChecker.*.log > out && cat out
-  - test ! -s out
->>>>>>> c91c7d1e
+  - test ! -s out